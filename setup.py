--- conflicted
+++ resolved
@@ -29,6 +29,7 @@
     ez_setup.use_setuptools()
     from setuptools import setup, find_packages
 
+    
 # Generates a unique id for ete installation. If this is an upgrade,
 # use the previous id. ETEID is only used to get basic statistics
 # about number of users/installations. The id generated is just a
@@ -159,12 +160,8 @@
         provides = [MOD_NAME],
         keywords = "Tree handling, manipulation, analysis and visualization",
         url = "http://etetoolkit.org",
-<<<<<<< HEAD
-#        download_url = "http://etetoolkit.org/static/releases/ete3/",
-=======
         download_url = "http://etetoolkit.org/static/releases/ete2/",
         
->>>>>>> f899dc56
     )
 
 except:
