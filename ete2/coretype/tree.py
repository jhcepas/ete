--- conflicted
+++ resolved
@@ -1001,7 +1001,6 @@
         for n in self.traverse(strategy="postorder"):
             n.add_features(_nid=counter)
             counter += 1
-<<<<<<< HEAD
         def get_descendant_by_id (idname):
             '''
             returns node list corresponding to a given idname
@@ -1012,7 +1011,6 @@
             if self.paml_id == idname:
                 return self
         self.__dict__['get_descendant_by_id'] = get_descendant_by_id
-=======
 
     def convert_to_ultrametric(self, tree_length, strategy="balanced"):
         ''' Converts a tree to ultrametric topology (all leaves must
@@ -1042,7 +1040,6 @@
             node.dist = node.dist
 
 
->>>>>>> 94f4f340
 
 def _translate_nodes(root, *nodes):
     target_nodes = []
