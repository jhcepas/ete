--- conflicted
+++ resolved
@@ -753,14 +753,9 @@
     def update_pixmap(self):
         fm = QtGui.QFontMetrics(self.font)
         height = fm.leading() + fm.overlinePos() + fm.underlinePos()
-<<<<<<< HEAD
-        #width = fm.size(QtCore.Qt.AlignTop, self.seq).width()
-        width = self.fsize * len(self.seq)
-=======
         #width  = fm.size(QtCore.Qt.AlignTop, self.seq).width()
         width = self.fsize * len(self.seq)
 
->>>>>>> 59a481d7
         self.pixmap = QtGui.QPixmap(width,height)
         self.pixmap.fill()
         p = QtGui.QPainter(self.pixmap)
