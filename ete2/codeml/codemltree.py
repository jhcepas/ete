# #START_LICENSE###########################################################
#
# Copyright (C) 2009 by Jaime Huerta Cepas. All rights reserved.
# email: jhcepas@gmail.com
#
# This file is part of the Environment for Tree Exploration program (ETE).
# http://ete.cgenomics.org
#
# ETE is free software: you can redistribute it and/or modify it
# under the terms of the GNU General Public License as published by
# the Free Software Foundation, either version 3 of the License, or
# (at your option) any later version.
#
# ETE is distributed in the hope that it will be useful,
# but WITHOUT ANY WARRANTY; without even the implied warranty of
# MERCHANTABILITY or FITNESS FOR A PARTICULAR PURPOSE.  See the
# GNU General Public License for more details.
#
# You should have received a copy of the GNU General Public License
# along with ETE.  If not, see <http://www.gnu.org/licenses/>.
#
# #END_LICENSE#############################################################
"""
This module defines the PhyloNode dataytype to manage phylogenetic
tree. It inheritates the coretype TreeNode and add some speciall
features to the the node instances.
"""

import sys

from ete2 import PhyloNode, PhyloTree
from ete2.codeml.codemlparser import parse_paml, get_sites
from ete2.codeml.control import mkdir_p, controlGenerator, translate
from ete2.parser.newick import write_newick

sys.path.append('/home/francisco/franciscotools/4_codeml_pipe/')
from control import label_tree

__all__ = ["CodemlNode", "CodemlTree"]

def _parse_species(name):
    '''
    just to return specie name from fasta description
    '''
    return name[:3]

class CodemlNode(PhyloNode):
    """ Re-implementation of the standart TreeNode instance. It adds
    attributes and methods to work with phylogentic trees. """

    def __init__(self, newick=None, alignment=None, alg_format="fasta", \
                 sp_naming_function=_parse_species):
        '''
        freebranch: path to find codeml output of freebranch model.
        '''
        # _update names?
        self._name = "NoName"
        self._species = "Unknown"
        self._speciesFunction = None
        # Caution! native __init__ has to be called after setting
        # _speciesFunction to None!!
        PhyloNode.__init__(self, newick=newick)

        # This will be only executed after reading the whole tree,
        # because the argument 'alignment' is not passed to the
        # PhyloNode constructor during parsing
        if alignment:
            self.link_to_alignment(alignment, alg_format)
        if newick:
            self.set_species_naming_function(sp_naming_function)
            label_tree(self)

    def link_to_alignment(self, alignment, alg_format="fasta"):
        '''
        same function as for phyloTree, but translate sequences
        '''
        super(CodemlTree, self).link_to_alignment(alignment, alg_format="fasta")
        for leaf in self.iter_leaves():
            leaf.nt_sequence = str(leaf.sequence)
            leaf.sequence = translate(leaf.nt_sequence)
                
    def run_paml(self, rep, model, gappy=True):
        '''
        to run paml, needs tree linked to alignment.
        model need to be one of:
           * fb
           * M0
           * M1
           * M2
           * M7
           * M8
           * bsA
           * bsA1
           * b_free
           * b_neut

        WARNING: this functionality needs to create a working directory in "rep"
        '''
        rep += (not rep.endswith('/'))*'/'
        mkdir_p(rep)
        mkdir_p(rep+model)
        # write tree file
        if model.startswith('b'):
            open(rep+model+'/tree','w').write(\
                self.write(format=9))
        else:
            open(rep+model+'/tree','w').write(\
                super(CodemlTree, self).write(format=9))
        # write algn file
        seqs = []
        nams = []
        for leaf in self.iter_leaves():
            nams.append(leaf.name)
            seqs.append(leaf.nt_sequence)
        if float(sum(map(len, seqs)) != len (seqs)* len(seqs[0])):
            print >> sys.stderr, \
                  "ERROR: sequences of different length"
            sys.exit()
        if len (self) != len (seqs):
            print >> sys.stderr, \
                  "ERROR: number of sequences different of number of leaves"
            sys.exit()
        algn = open(rep+model+'/algn','w')
        algn.write(' %d %d\n' % (len (seqs), len (seqs[0])))
        for spe in range(len (seqs)):
            algn.write('>%s\n%s\n' % (nams[spe], seqs[spe]))
        algn.close()
        ctrl = open(rep+model+'/tmp.ctl', 'w')
        ctrl.write(controlGenerator(model, gappy=gappy))
        ctrl.close()
        import os
        hlddir = os.getcwd()
        os.chdir(rep+model)
        os.system('/usr/local/bin/codeml tmp.ctl')
        os.system('mv rst rst.'+model)
        os.chdir(hlddir)
        self.link_to_evol_model(rep+model+'/out', model)

    def mark_tree(self, node_ids, **kargs):
        '''
        function to mark branches on tree in order that paml could interpret it.
        takes a marks argument that should be a list of #1,#1,#2 etc...
        '''
        if kargs.has_key('marks'):
            marks = list(kargs['marks'])
        else:
            marks = ['#1']*len (node_ids)
        for node in self.iter_descendants():
            if node.idname in node_ids:
                node.add_feature('mark', ' '+marks[node_ids.index(node.idname)])
            elif not 'mark' in node.features:
                node.add_feature('mark', '')

    def get_descendant_by_idname(self, idname):
        '''
        returns node list corresponding to a given idname
        #TODO: perhaps put this in core :P
        '''
        return filter(lambda x: x.idname == idname, self.iter_descendants())

    def link_to_evol_model(self, path, model):
        '''
        link CodemlTree to evolutionary model
          * free-branch model ('fb') will append evol values to tree
          * Site models (M0, M1, M2, M7, M8) will give evol values by site
            and likelihood
        '''
        dic = parse_paml(path, model)
        if model == 'fb':
            self._getfreebranch(dic)
        if model.startswith('M'):
            get_sites(dic['rst'])

    def write(self, features=None, outfile=None, format=9):
        """ Returns the newick-PAML representation of this node
        topology. Several arguments control the way in which extra
        data is shown for every node:

        features: a list of feature names that want to be shown
        (when available) for every node.

        'format' defines the newick standard used to encode the
        tree. See tutorial for details.

        Example:
             t.get_newick(["species","name"], format=1)
        """
        from re import sub
        nwk = sub('\[&&NHX:mark=([ #0-9]*)\]', r'\1', \
                  write_newick(self, features=['mark'],format=format))
        if outfile is not None:
            open(outfile, "w").write(nwk)
            return nwk
        else:
            return nwk

    def _getfreebranch(self, dic):
        '''
        to convert tree strings of paml into tree strings readable
        by ETE2_codeml.
        returns same dic with CodemlTree.
        #TODO: be abble to undestand how codeml put ids to tree nodes
        '''
        for evol in ['bL', 'dN', 'dS', 'w']:
            if not dic.has_key(evol):
                print >> sys.stderr, \
                      "Warning: this file do not cotain info about " \
                      + evol + " parameter"
                continue
            if not dic[evol].startswith('('):
                print >> sys.stderr, \
                      "Warning: problem with tree string for "\
                      + evol +" parameter"
                continue
            tdic = dic[evol]
            if evol == 'bL':
                tree = PhyloTree(tdic)
                label_tree(tree)
                if not tree.write(format=9) == self.write(format=9):
                    print >> sys.stderr, \
                          "ERROR: CodemlTree and tree used in "+\
                          "codeml do not match"
                    print tree.write(), self.write()
                    break
                self.get_tree_root().dist = 0
                evol = 'dist'
            tree = PhyloTree(tdic)
            label_tree(tree)
            for node in self.iter_descendants():
                for node2 in tree.iter_descendants():
                    if node2.idname == node.idname:
                        node.add_feature(evol, node2.dist)


# cosmetic alias
CodemlTree = CodemlNode

#git fetch repo-principal"
#git mergetool --tool=meld
#(puedes usar otros programas que no sean meld, pero este mola)
#basicamente lo que tienes que hacer es:
#cp -r myCodemlRepo/ myUpdatedCodemlRepo/
#cd myUpdatedCodemlRepo/


## Don't mess up your current work
#cp -r myCodemlRepo/ myUpdatedCodemlRepo/ 
## Get last master version
#git clone git://gitorious.org/environment-for-tree-exploration/ete.git \
#updatedMainBranch
## Enters the conflic zone
#cd myUpdatedCodemlRepo/
## fetch and merge at the same time
#git pull ../updatedMainBranch/ master
## Solve conflicts 
<<<<<<< HEAD
#git mergetool --tool=meld
=======
#git mergetool --tool=meld
>>>>>>> 28a7fdde
<|MERGE_RESOLUTION|>--- conflicted
+++ resolved
@@ -253,8 +253,4 @@
 ## fetch and merge at the same time
 #git pull ../updatedMainBranch/ master
 ## Solve conflicts 
-<<<<<<< HEAD
-#git mergetool --tool=meld
-=======
-#git mergetool --tool=meld
->>>>>>> 28a7fdde
+#git mergetool --tool=meld