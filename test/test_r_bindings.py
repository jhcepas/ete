<<<<<<< HEAD
from __future__ import absolute_import
from __future__ import print_function
import unittest 

from ete3 import *
from ete3.coretype.tree import asRphylo, asETE
=======
'''
this functionality is deprecated!
'''

import unittest 

from ete2 import *

### R bindings
def asETE(R_phylo_tree):
    try:
        import rpy2.robjects as robjects
        R = robjects.r
    except ImportError, e:
        print e
        raise Exception ("RPy >= 2.0 is required to connect")

    R.library("ape")
    return Tree( R["write.tree"](R_phylo_tree)[0])

def asRphylo(ETE_tree):
    try:
        import rpy2.robjects as robjects
        R = robjects.r
    except ImportError, e:
        print e
        raise Exception("RPy >= 2.0 is required to connect")

    R.library("ape")
    return R['read.tree'](text=ETE_tree.write())

>>>>>>> 710bdbb0

class Test_R_bindings(unittest.TestCase):
    """ This is experimental """
    def test_ape(self):
        """ Link to R-ape package """
        return # Don't test anything from now
        try:
            import rpy2.robjects as robjects
        except ImportError:
            print("\nNo rpy2 support. Skipping.\n")
            return

        # R
        t1 = Tree(nw_simple1)
        t2 = Tree(nw_simple2)


        R = robjects.r
        R.library("ape")
        CONS =  R["consensus"]([asRphylo(t1), \
                                    asRphylo(t1), \
                                    asRphylo(t1), \
                                    asRphylo(t1), \
                                    asRphylo(t2)])
        t = asETE(CONS)
<|MERGE_RESOLUTION|>--- conflicted
+++ resolved
@@ -1,11 +1,3 @@
-<<<<<<< HEAD
-from __future__ import absolute_import
-from __future__ import print_function
-import unittest 
-
-from ete3 import *
-from ete3.coretype.tree import asRphylo, asETE
-=======
 '''
 this functionality is deprecated!
 '''
@@ -37,7 +29,6 @@
     R.library("ape")
     return R['read.tree'](text=ETE_tree.write())
 
->>>>>>> 710bdbb0
 
 class Test_R_bindings(unittest.TestCase):
     """ This is experimental """
@@ -47,7 +38,7 @@
         try:
             import rpy2.robjects as robjects
         except ImportError:
-            print("\nNo rpy2 support. Skipping.\n")
+            print "\nNo rpy2 support. Skipping.\n"
             return
 
         # R
