#!/usr/bin/env python3

"""
Keep the data of trees and present a REST api to talk
to the world.

REST call examples:
  GET    /trees       Get all trees
  GET    /trees/{id}  Get the tree information identified by "id"
  POST   /trees       Create a new tree
  PUT    /trees/{id}  Update the tree information identified by "id"
  DELETE /trees/{id}  Delete tree by "id"
"""

import os
import re
import platform
from subprocess import Popen, DEVNULL
from threading import Thread
from importlib import reload as module_reload
from math import pi, inf
from time import time, sleep
from datetime import datetime
from collections import defaultdict, namedtuple
from copy import copy, deepcopy
from dataclasses import dataclass
import gzip
import json
import _pickle as pickle
import shutil
import logging

import brotli

from bottle import (
    get, post, put, redirect, static_file,
    request, response, error, abort, HTTPError, run)

from ete4 import Tree
from ete4.parser.newick import NewickError
from ete4.smartview import TreeStyle, layout_modules
from ete4.parser import ete_format, nexus
from ete4.smartview.renderer import gardening as gdn
from ete4.smartview.renderer import drawer as drawer_module
from ete4 import treematcher as tm


class GlobalStuff:
    pass  # class to store data


# Make sure we send the errors as json too.
@error(400)
@error(404)
def json_error(error):
    response.content_type = 'application/json'
    return json.dumps({'message': error.body})


def req_json():
    """Return what request.json would return, but gracefully aborting."""
    try:
        return json.loads(request.body.read())
    except json.JSONDecodeError as e:
        abort(400, f'bad json content: {e}')


def nice_html(content, title='Tree Explorer'):
    return f"""
<!DOCTYPE html>
<html><head><title>{title}</title>
<link rel="icon" type="image/png" href="/static/icon.png">
<link rel="stylesheet" href="/static/upload.css"></head>
<body><div class="centered">{content}</div></body></html>"""


# call initialize() to fill it up
app = None
g_threads = {}


# Dataclass containing info specific to each tree
@dataclass
class AppTree:
    tree: Tree = None
    name: str = None
    style: TreeStyle = None
    nodestyles: dict = None
    include_props: list = None
    exclude_props: list = None
    layouts: list = None
    timer: float = None
    initialized: bool = False
    selected: dict = None
    active: namedtuple = None  # active nodes
    searches: dict = None


# Routes.

<<<<<<< HEAD
class Drawers(Resource):
    def get(self, name=None, tree_id=None):
        "Return data from the drawer. In aligned mode if aligned faces"
        try:
            tree_id, _ = get_tid(tree_id)
            if name not in ['Rect', 'Circ'] and\
                    any(getattr(ly, 'aligned_faces', False) and ly.active\
                        for ly in sum(app.trees[int(tree_id)].layouts.values(),[])):
                name = 'Align' + name
            drawer_class = next(d for d in drawer_module.get_drawers()
                if d.__name__[len('Drawer'):] == name)
            return {'type': drawer_class.TYPE,
                    'npanels': drawer_class.NPANELS}
        except StopIteration:
            print(name)
            print(list(drawer_module.get_drawers()))
            raise InvalidUsage(f'not a valid drawer: {name}')


class Layouts(Resource):
    def get(self, tree_id=None):
        rule = request.url_rule.rule  # shortcut

        if rule == '/layouts':
            tree_style = app.trees['default'].style
            app.trees.pop('default')
            avail_layouts = { 'default': app.default_layouts }
        elif rule == '/layouts/<string:tree_id>':
            tid = get_tid(tree_id)[0]
            tree = app.trees[int(tid)]
            tree_style = tree.style
            avail_layouts = tree.layouts
        elif rule == '/layouts/list':
            return { module: [ [ ly.name, ly.description ] for ly in layouts if ly.name ]
                    for module, layouts in app.avail_layouts.items() }
        else:
            raise InvalidUsage(f'invalid GET endpoint: {rule}')

        layouts = {}
        for module, lys in avail_layouts.items():
            layouts[module] = { l.name: l.active for l in lys if l.name}

        return layouts

    def put(self):
        rule = request.url_rule.rule  # shortcut

        if rule == '/layouts/update':
            update_app_available_layouts()
        else:
            raise InvalidUsage(f'invalid PUT endpoint: {rule}')


class Trees(Resource):
    def get(self, tree_id=None, pname=None):
        "Return data from the tree (or info about all trees if no id given)"
        rule = request.url_rule.rule  # shortcut

        # Update tree's timer
        if rule.startswith('/trees/<string:tree_id>'):
            tid, subtree = get_tid(tree_id)
            t = load_tree(tree_id)  # load if it was not loaded in memory
            tree = app.trees[int(tid)]
            tree.timer = time()

        if rule == '/trees':
            if app.safe_mode:
                raise InvalidUsage(f'invalid path {rule} in safe_mode mode', 404)
            return [{ 'id': i, 'name': v.name } for i, v in app.trees.items()]
        elif rule == '/trees/<string:tree_id>':
            if app.safe_mode:
                raise InvalidUsage(f'invalid path {rule} in safe_mode mode', 404)
            properties = set()
            for node in tree.tree.traverse():
                properties |= node.props.keys()
            properties = [ p for p in properties if not p.startswith("_") ]
            return { 'name': tree.name, 'props': properties }
        elif rule == '/trees/<string:tree_id>/nodeinfo':
            node = gdn.get_node(tree.tree, subtree)
            return node.props
        elif rule == '/trees/<string:tree_id>/nodestyle':
            node = gdn.get_node(tree.tree, subtree)
            return node.sm_style
        elif rule == '/trees/<string:tree_id>/editable_props':
            node = gdn.get_node(tree.tree, subtree)
            props = node.props
            props.pop("tooltip", None)
            props.pop("hyperlink", None)
            return { k: v for k,v in props.items() if type(v) in (int, float, str) }
        elif rule == '/trees/<string:tree_id>/leaves_info':
            node = gdn.get_node(tree.tree, subtree)
            return get_nodes_info(tree.tree, node.iter_leaves(), request.args.copy())
        elif rule == '/trees/<string:tree_id>/descendants_info':
            node = gdn.get_node(tree.tree, subtree)
            return get_nodes_info(tree.tree, node.iter_descendants(), request.args.copy())
        elif rule == '/trees/<string:tree_id>/name':
            return tree.name
        elif rule == '/trees/<string:tree_id>/newick':
            MAX_MB = 200
            return get_newick(tree_id, MAX_MB)
        elif rule == '/trees/<string:tree_id>/seq':
            node = gdn.get_node(tree.tree, subtree)
            leaves = get_leaves(node)
            seqs = []
            for leaf in leaves:
                if leaf.props.get("seq"):
                    name = ">"
                    if leaf.name:
                        name += leaf.name
                    else:
                        name += ",".join(map(str, get_node_id(tree.tree, leaf, [])))
                    seqs.append(name + "\n" + leaf.props.get("seq"))
            return "\n".join(seqs)

        elif rule == '/trees/<string:tree_id>/nseq':
            node = gdn.get_node(tree.tree, subtree)
            leaves = get_leaves(node)
            return sum(1 for l in leaves if l.props.get("seq"))
        # Selections
        elif rule == '/trees/<string:tree_id>/all_selections':
            selected = {
                name: { 'nresults': len(results), 'nparents': len(parents) }
                for name, (results, parents) in (tree.selected or {}).items() }
            return { 'selected': selected }
        elif rule == '/trees/<string:tree_id>/selections':
            return { 'selections': get_selections(tree_id) }
        elif rule == '/trees/<string:tree_id>/select':
            nresults, nparents = store_selection(tree_id, request.args.copy())
            return {'message': 'ok', 'nresults': nresults, 'nparents': nparents}
        elif rule == '/trees/<string:tree_id>/unselect':
            removed = unselect_node(tree_id, request.args.copy())
            message = 'ok' if removed else 'selection not found'
            return {'message': message}
        elif rule == '/trees/<string:tree_id>/remove_selection':
            removed = remove_selection(tid, request.args.copy())
            message = 'ok' if removed else 'selection not found'
            return {'message': message}
        elif rule == '/trees/<string:tree_id>/change_selection_name':
            change_selection_name(tid, request.args.copy())
            return {'message': 'ok'}
        elif rule == '/trees/<string:tree_id>/selection/info':
            return get_selection_info(tree, request.args.copy())
        elif rule == '/trees/<string:tree_id>/search_to_selection':
            search_to_selection(tid, request.args.copy())
            return { 'message': 'ok' }
        elif rule == '/trees/<string:tree_id>/prune_by_selection':
            prune_by_selection(tid, request.args.copy())
            return { 'message': 'ok' }
        # Active nodes
        elif rule == '/trees/<string:tree_id>/active':
            node = gdn.get_node(tree.tree, subtree)
            if get_active_clade(node, tree.active.clades.results):
                return "active_clade"
            elif node in tree.active.nodes.results:
                return "active_node"
            else:
                return ""
        elif rule == '/trees/<string:tree_id>/activate_node':
            activate_node(tree_id)
            return {'message': 'ok'}
        elif rule == '/trees/<string:tree_id>/deactivate_node':
            deactivate_node(tree_id)
            return {'message': 'ok'}
        elif rule == '/trees/<string:tree_id>/activate_clade':
            activate_clade(tree_id)
            return {'message': 'ok'}
        elif rule == '/trees/<string:tree_id>/deactivate_clade':
            deactivate_clade(tree_id)
            return {'message': 'ok'}
        elif rule == '/trees/<string:tree_id>/store_active_nodes':
            nresults, nparents = store_active(tree, 0, request.args.copy())
            return {'message': 'ok', 'nresults': nresults, 'nparents': nparents}
        elif rule == '/trees/<string:tree_id>/store_active_clades':
            nresults, nparents = store_active(tree, 1, request.args.copy())
            return {'message': 'ok', 'nresults': nresults, 'nparents': nparents}
        elif rule == '/trees/<string:tree_id>/remove_active_nodes':
            remove_active(tree, 0)
            return {'message': 'ok'}
        elif rule == '/trees/<string:tree_id>/remove_active_clades':
            remove_active(tree, 1)
            return {'message': 'ok'}
        elif rule == '/trees/<string:tree_id>/all_active':
            return {
                "nodes": get_nodes_info(tree.tree, tree.active.nodes.results, ["*"]),
                "clades": get_nodes_info(tree.tree, tree.active.clades.results, ["*"]),
            }
        elif rule == '/trees/<string:tree_id>/all_active_leaves':
            active_leaves = set( n for n in tree.active.nodes.results if n.is_leaf() )
            for n in tree.active.clades.results:
                active_leaves.update(set(n.iter_leaves()))
            return get_nodes_info(tree.tree, active_leaves, ["*"])
        # Searches
        elif rule == '/trees/<string:tree_id>/searches':
            searches = {
                text: { 'nresults' : len(results), 'nparents': len(parents) }
                for text, (results, parents) in (tree.searches or {}).items() }
            return { 'searches': searches }
        elif rule == '/trees/<string:tree_id>/search':
            nresults, nparents = store_search(tree_id, request.args.copy())
            return {'message': 'ok', 'nresults': nresults, 'nparents': nparents}
        elif rule == '/trees/<string:tree_id>/remove_search':
            removed = remove_search(tid, request.args.copy())
            message = 'ok' if removed else 'search not found'
            return {'message': message}
        # Find
        elif rule == '/trees/<string:tree_id>/find':
            node = find_node(tree.tree, request.args.copy())
            node_id = ",".join(map(str, get_node_id(tree.tree, node, [])))
            return {'id': node_id}
        elif rule == '/trees/<string:tree_id>/draw':
            drawer = get_drawer(tree_id, request.args.copy())
            return list(drawer.draw())
        elif rule == '/trees/<string:tree_id>/size':
            width, height = t.size
            return {'width': width, 'height': height}
        elif rule == '/trees/<string:tree_id>/collapse_size':
            return tree.style.collapse_size
        elif rule == '/trees/<string:tree_id>/properties':
            properties = set()
            for node in t.traverse():
                properties |= node.props.keys()
            return list(properties)
        elif rule == '/trees/<string:tree_id>/properties/<string:pname>':
            return get_stats(tree_id, pname)
        elif rule == '/trees/<string:tree_id>/nodecount':
            tnodes = tleaves = 0
            for node in t.traverse():
                tnodes += 1
                if node.is_leaf():
                    tleaves += 1
            return {'tnodes': tnodes, 'tleaves': tleaves}
        elif rule == '/trees/<string:tree_id>/ultrametric':
            return tree.style.ultrametric
        else:
            raise InvalidUsage(f'invalid GET endpoint: {rule}')

    def post(self):
        "Add tree(s)"
        ids = add_trees_from_request()
        return {'message': 'ok', 'ids': ids}, 201

    def put(self, tree_id):
        "Modify tree"
        rule = request.url_rule.rule  # shortcut

        # Update tree's timer
        if rule.startswith('/trees/<string:tree_id>'):
            tid, subtree = get_tid(tree_id)
            t = load_tree(tid)
            tree = app.trees[int(tid)]
            tree.timer = time()

        if rule == '/trees/<string:tree_id>':
            modify_tree_fields(tree_id)
            return {'message': 'ok'}
        elif rule == '/trees/<string:tree_id>/sort':
            node_id, key_text, reverse = request.json
            sort(tree_id, node_id, key_text, reverse)
            return {'message': 'ok'}
        elif rule == '/trees/<string:tree_id>/root_at':
            if subtree:
                raise InvalidUsage('operation not allowed with subtree')
            node_id = request.json
            tree.tree.set_outgroup(gdn.get_node(t, node_id))
            # app.trees[int(tid)].tree = gdn.root_at(gdn.get_node(t, node_id))
            return {'message': 'ok'}
        elif rule == '/trees/<string:tree_id>/move':
            try:
                node_id, shift = request.json
                gdn.move(gdn.get_node(t, node_id), shift)
                return {'message': 'ok'}
            except AssertionError as e:
                raise InvalidUsage(f'cannot move {node_id}: {e}')
        elif rule == '/trees/<string:tree_id>/remove':
            try:
                node_id = request.json
                gdn.remove(gdn.get_node(t, node_id))
                return {'message': 'ok'}
            except AssertionError as e:
                raise InvalidUsage(f'cannot remove {node_id}: {e}')
        elif rule == '/trees/<string:tree_id>/update_props':
            try:
                node = gdn.get_node(tree.tree, subtree)
                update_node_props(node, request.json)
                return {'message': 'ok'}
            except AssertionError as e:
                raise InvalidUsage(f'cannot update props of {node_id}: {e}')
        elif rule == '/trees/<string:tree_id>/update_nodestyle':
            try:
                node = gdn.get_node(tree.tree, subtree)
                update_node_style(node, request.json.copy())
                tree.nodestyles[node] = request.json.copy()
                return {'message': 'ok'}
            except AssertionError as e:
                raise InvalidUsage(f'cannot update style of {node_id}: {e}')
        elif rule == '/trees/<string:tree_id>/reinitialize':
            gdn.standardize(tree.tree)
            tree.initialized = False
            return { 'message': 'ok' }
        elif rule == '/trees/<string:tree_id>/reload':
            if subtree:
                raise InvalidUsage('operation not allowed with subtree')
=======
@get('/')
def callback():
    if app.trees:
        if len(app.trees) == 1:
            name = list(t.name for t in app.trees.values())[0]
            redirect(f'/static/gui.html?tree={name}')
        else:
            trees = '\n'.join('<li><a href="/static/gui.html?tree='
                              f'{t.name}">{t.name}</li>' for t in app.trees.values())
            return nice_html(f'<h1>Loaded Trees</h1><ul>\n{trees}\n</ul>')
    else:
        return nice_html("""<h1>ETE</h1>
<p>No trees loaded.</p>
<p>See the <a href="/help">help page</a> for more information.</p>""")

@get('/help')
def callback():
    return nice_html("""<h1>Help</h1>
You can go to the <a href="/static/upload.html">upload page</a>, see
a <a href="/">list of loaded trees</a>, or
<a href="http://etetoolkit.org/">consult the documentation</a>.""")

@get('/static/<path:path>')
def callback(path):
    DIR = os.path.dirname(os.path.abspath(__file__))
    return static_file(path, f'{DIR}/static')

@get('/drawers/<name>/<tree_id>')
def callback(name, tree_id):
    """Return type (rect/circ) and number of panels of the drawer."""
    try:
        tree_id, _ = get_tid(tree_id)

        # NOTE: Apparently we need to know the tree_id we are
        # referring to because it checks if there are aligned faces in
        # it to see if we are using a DrawerAlignX drawer (instead of
        # DrawerX).
        tree_layouts = sum(app.trees[int(tree_id)].layouts.values(), [])
        if (name not in ['Rect', 'Circ'] and
            any(getattr(ly, 'aligned_faces', False) and ly.active
                for ly in tree_layouts)):
            name = 'Align' + name
        # TODO: We probably want to get rid of all this.

        drawer_class = next(d for d in drawer_module.get_drawers()
                            if d.__name__[len('Drawer'):] == name)
        return {'type': drawer_class.TYPE,
                'npanels': drawer_class.NPANELS}
    except StopIteration:
        abort(400, f'not a valid drawer: {name}')

@get('/layouts')
def callback():
    # Return dict that, for every layout module, has a dict with the
    # names of its layouts and whether they are active or not.
    app.trees.pop('default', None)  # FIXME: Why do we do this??

    return {'default': {layout.name: layout.active
                        for layout in app.default_layouts if layout.name}}
    # The response will look like:
    # {
    #     "default": {
    #         "Branch length": true,
    #         "Branch support": true,
    #         "Leaf name": true,
    #         "Number of leaves": false
    #     }
    # }

@get('/layouts/list')
def callback():
    return {module: [[ly.name, ly.description] for ly in layouts if ly.name]
            for module, layouts in app.avail_layouts.items()}
    # The response will look like:
    # {"context_layouts": [["Genomic context", ""]],
    #  "domain_layouts":  [["Pfam domains", ""], ["Smart domains",""]],
    #  ...
    #  "staple_layouts": [["Barplot_None_None", ""]]}

@get('/layouts/<tree_id>')
def callback(tree_id):
    # Return dict that, for every layout module in the tree, has a dict
    # with the names of its layouts and whether they are active or not.
    tid = get_tid(tree_id)[0]
    tree_layouts = app.trees[int(tid)].layouts

    layouts = {}
    for module, lys in tree_layouts.items():
        layouts[module] = {l.name: l.active for l in lys if l.name}

    return layouts
    # The response will look like:
    # {
    #     "default": {
    #         "Branch length": true,
    #         "Branch support": true,
    #         "Leaf name": true,
    #         "Number of leaves": false
    #     }
    # }

@put('/layouts/update')
def callback():
    update_app_available_layouts()


@get('/trees')
def callback():
    if app.safe_mode:
        abort(404, 'invalid path /trees in safe_mode mode')

    response.content_type = 'application/json'
    return json.dumps([{'id': i, 'name': v.name} for i, v in app.trees.items()])

def touch_and_get(tree_id):
    """Load tree, update its timer, and return the tree object and subtree."""
    tid, subtree = get_tid(tree_id)
    load_tree(tree_id)  # load if it was not loaded in memory
    tree = app.trees[tid]
    tree.timer = time()  # update the tree's timer
    return tree, subtree

@get('/trees/<tree_id>')
def callback(tree_id):
    if app.safe_mode:
        abort(404, f'invalid path /trees/{tree_id} in safe_mode mode')

    tree, subtree = touch_and_get(tree_id)

    props = set()
    for node in tree.tree[subtree].traverse():
        props |= {k for k in node.props if not k.startswith('_')}

    return {'name': tree.name, 'props': list(props)}

@get('/trees/<tree_id>/nodeinfo')
def callback(tree_id):
    tree, subtree = touch_and_get(tree_id)
    return tree.tree[subtree].props

@get('/trees/<tree_id>/nodestyle')
def callback(tree_id):
    tree, subtree = touch_and_get(tree_id)
    response.content_type = 'application/json'
    return json.dumps(tree.tree[subtree].sm_style)

@get('/trees/<tree_id>/editable_props')
def callback(tree_id):
    tree, subtree = touch_and_get(tree_id)

    return {k: v for k, v in tree.tree[subtree].props.items()
            if k not in ['tooltip', 'hyperlink'] and type(v) in [int, float, str]}
    # TODO: Document what the hell is going on here.

@get('/trees/<tree_id>/name')
def callback(tree_id):
    tree, subtree = touch_and_get(tree_id)
    response.content_type = 'application/json'
    return json.dumps(tree.name)

@get('/trees/<tree_id>/newick')
def callback(tree_id):
    MAX_MB = 200
    response.content_type = 'application/json'
    return json.dumps(get_newick(tree_id, MAX_MB))

@get('/trees/<tree_id>/seq')
def callback(tree_id):
    tree, subtree = touch_and_get(tree_id)

    def fasta(node):
        name = node.name if node.name else ','.join(map(str, node.id))
        return '>' + name + '\n' + node.props['seq']

    response.content_type = 'application/json'
    return json.dumps('\n'.join(fasta(leaf) for leaf in tree.tree[subtree].leaves()
                      if leaf.props.get('seq')))

@get('/trees/<tree_id>/nseq')
def callback(tree_id):
    tree, subtree = touch_and_get(tree_id)
    response.content_type = 'application/json'
    return json.dumps(sum(1 for leaf in tree.tree[subtree].leaves() if leaf.props.get('seq')))

@get('/trees/<tree_id>/all_selections')
def callback(tree_id):
    tree, _ = touch_and_get(tree_id)
    return {'selected': {name: {'nresults': len(results), 'nparents': len(parents)}
                         for name, (results, parents) in (tree.selected or {}).items()}}

@get('/trees/<tree_id>/selections')
def callback(tree_id):
    return {'selections': get_selections(tree_id)}

@get('/trees/<tree_id>/select')
def callback(tree_id):
    nresults, nparents = store_selection(tree_id, request.query)
    return {'message': 'ok', 'nresults': nresults, 'nparents': nparents}

@get('/trees/<tree_id>/unselect')
def callback(tree_id):
    removed = unselect_node(tree_id, request.query)
    return {'message': 'ok' if removed else 'selection not found'}

@get('/trees/<tree_id>/remove_selection')
def callback(tree_id):
    removed = remove_selection(tree_id, request.query)
    return {'message': 'ok' if removed else 'selection not found'}

@get('/trees/<tree_id>/change_selection_name')
def callback(tree_id):
    change_selection_name(tree_id, request.query)
    return {'message': 'ok'}

@get('/trees/<tree_id>/selection/info')
def callback(tree_id):
    tree, _ = touch_and_get(tree_id)
    return get_selection_info(tree, request.query)

@get('/trees/<tree_id>/search_to_selection')
def callback(tree_id):
    search_to_selection(tree_id, request.query)
    return {'message': 'ok'}

@get('/trees/<tree_id>/prune_by_selection')
def callback(tree_id):
    prune_by_selection(tree_id, request.query)
    return {'message': 'ok'}

@get('/trees/<tree_id>/active')
def callback(tree_id):
    tree, subtree = touch_and_get(tree_id)
    node = tree.tree[subtree]

    response.content_type = 'application/json'
    if get_active_clade(node, tree.active.clades.results):
        return json.dumps('active_clade')
    elif node in tree.active.nodes.results:
        return json.dumps('active_node')
    else:
        return json.dumps('')

@get('/trees/<tree_id>/activate_node')
def callback(tree_id):
    activate_node(tree_id)
    return {'message': 'ok'}

@get('/trees/<tree_id>/deactivate_node')
def callback(tree_id):
    deactivate_node(tree_id)
    return {'message': 'ok'}

@get('/trees/<tree_id>/activate_clade')
def callback(tree_id):
    activate_clade(tree_id)
    return {'message': 'ok'}

@get('/trees/<tree_id>/deactivate_clade')
def callback(tree_id):
    deactivate_clade(tree_id)
    return {'message': 'ok'}

@get('/trees/<tree_id>/store_active_nodes')
def callback(tree_id):
    tree, subtree = touch_and_get(tree_id)
    nresults, nparents = store_active(tree, 0, request.query)
    return {'message': 'ok', 'nresults': nresults, 'nparents': nparents}

@get('/trees/<tree_id>/store_active_clades')
def callback(tree_id):
    tree, subtree = touch_and_get(tree_id)
    nresults, nparents = store_active(tree, 1, request.query)
    return {'message': 'ok', 'nresults': nresults, 'nparents': nparents}

@get('/trees/<tree_id>/remove_active_nodes')
def callback(tree_id):
    tree, subtree = touch_and_get(tree_id)
    remove_active(tree, 0)
    return {'message': 'ok'}

@get('/trees/<tree_id>/remove_active_clades')
def callback(tree_id):
    tree, subtree = touch_and_get(tree_id)
    remove_active(tree, 1)
    return {'message': 'ok'}

@get('/trees/<tree_id>/all_active')
def callback(tree_id):
    tree, subtree = touch_and_get(tree_id)
    return {
        'nodes': get_nodes_info(tree.tree, tree.active.nodes.results, ['*']),
        'clades': get_nodes_info(tree.tree, tree.active.clades.results, ['*']),
    }

@get('/trees/<tree_id>/all_active_leaves')
def callback(tree_id):
    tree, subtree = touch_and_get(tree_id)

    active_leaves = set(n for n in tree.active.nodes.results if n.is_leaf)
    for n in tree.active.clades.results:
        active_leaves.update(set(n.leaves()))

    return get_nodes_info(tree.tree, active_leaves, ['*'])

# Searches
@get('/trees/<tree_id>/searches')
def callback(tree_id):
    tree, subtree = touch_and_get(tree_id)
    return {'searches': {text: {'nresults': len(results), 'nparents': len(parents)}
                         for text, (results, parents) in (tree.searches or {}).items()}}

@get('/trees/<tree_id>/search')
def callback(tree_id):
    nresults, nparents = store_search(tree_id, request.query)
    return {'message': 'ok', 'nresults': nresults, 'nparents': nparents}

@get('/trees/<tree_id>/remove_search')
def callback(tree_id):
    removed = remove_search(tree_id, request.query)
    return {'message': 'ok' if removed else 'search not found'}

# Find
@get('/trees/<tree_id>/find')
def callback(tree_id):
    tree, subtree = touch_and_get(tree_id)
    node = find_node(tree.tree, request.query)
    node_id = ','.join(map(str, node.id))
    return {'id': node_id}

@get('/trees/<tree_id>/draw')
def callback(tree_id):
    try:
        drawer = get_drawer(tree_id, request.query)
>>>>>>> 80473bc3

        graphics = json.dumps(list(drawer.draw()))

<<<<<<< HEAD
            return {'message': 'ok'}
        else:
            raise InvalidUsage(f'invalid PUT endpoint: {rule}')
=======
        response.content_type = 'application/json'
        if app.compress:
            response.add_header('Content-Encoding', 'br')
            return brotli.compress(graphics)
        else:
            return graphics
    except (AssertionError, SyntaxError) as e:
        abort(400, f'when drawing: {e}')

@get('/trees/<tree_id>/size')
def callback(tree_id):
    tree, subtree = touch_and_get(tree_id)
    width, height = tree.tree[subtree].size
    return {'width': width, 'height': height}

@get('/trees/<tree_id>/collapse_size')
def callback(tree_id):
    tree, subtree = touch_and_get(tree_id)
    response.content_type = 'application/json'
    return json.dumps(tree.style.collapse_size)

@get('/trees/<tree_id>/properties')
def callback(tree_id):
    tree, subtree = touch_and_get(tree_id)

    props = set()
    for node in tree.tree[subtree].traverse():
        props |= node.props.keys()

    response.content_type = 'application/json'
    return json.dumps(list(props))

@get('/trees/<tree_id>/properties/<pname>')
def callback(tree_id, pname):
    return get_stats(tree_id, pname)

@get('/trees/<tree_id>/nodecount')
def callback(tree_id):
    tree, subtree = touch_and_get(tree_id)

    tnodes = tleaves = 0
    for node in tree.tree[subtree].traverse():
        tnodes += 1
        if node.is_leaf:
            tleaves += 1

    return {'tnodes': tnodes, 'tleaves': tleaves}

@get('/trees/<tree_id>/ultrametric')
def callback(tree_id):
    tree, subtree = touch_and_get(tree_id)
    response.content_type = 'application/json'
    return json.dumps(tree.style.ultrametric)

@post('/trees')
def callback():
    ids = add_trees_from_request()
    response.status = 201
    return {'message': 'ok', 'ids': ids}

@put('/trees/<tree_id>')
def callback(tree_id):
    modify_tree_fields(tree_id)
    return {'message': 'ok'}

@put('/trees/<tree_id>/sort')
def callback(tree_id):
    node_id, key_text, reverse = req_json()
    sort(tree_id, node_id, key_text, reverse)
    return {'message': 'ok'}

@put('/trees/<tree_id>/root_at')
def callback(tree_id):
    tree, subtree = touch_and_get(tree_id)

    if subtree:
        abort(400, 'operation not allowed with subtree')

    node_id = req_json()
    tree.tree.set_outgroup(tree.tree[node_id])
    return {'message': 'ok'}

@put('/trees/<tree_id>/move')
def callback(tree_id):
    tree, subtree = touch_and_get(tree_id)
>>>>>>> 80473bc3

    try:
        node_id, shift = req_json()
        gdn.move(tree.tree[subtree][node_id], shift)
        return {'message': 'ok'}
    except AssertionError as e:
        abort(400, f'cannot move {node_id}: {e}')

@put('/trees/<tree_id>/remove')
def callback(tree_id):
    tree, subtree = touch_and_get(tree_id)

    try:
        node_id = req_json()
        gdn.remove(tree.tree[subtree][node_id])
        gdn.update_all_sizes(tree.tree)
        return {'message': 'ok'}
    except AssertionError as e:
        abort(400, f'cannot remove {node_id}: {e}')

@put('/trees/<tree_id>/update_props')
def callback(tree_id):
    tree, subtree = touch_and_get(tree_id)

    try:
        node = tree.tree[subtree]
        update_node_props(node, req_json())
        return {'message': 'ok'}
    except AssertionError as e:
        abort(400, f'cannot update props of {node_id}: {e}')

@put('/trees/<tree_id>/update_nodestyle')
def callback(tree_id):
    tree, subtree = touch_and_get(tree_id)

    try:
        node = tree.tree[subtree]
        update_node_style(node, req_json().copy())
        tree.nodestyles[node] = req_json().copy()
        return {'message': 'ok'}
    except AssertionError as e:
        abort(400, f'cannot update style of {node_id}: {e}')

@put('/trees/<tree_id>/reinitialize')
def callback(tree_id):
    tree, subtree = touch_and_get(tree_id)

    gdn.standardize(tree.tree)
    tree.initialized = False
    return {'message': 'ok'}

@put('/trees/<tree_id>/reload')
def callback(tree_id):
    tree, subtree = touch_and_get(tree_id)

    if subtree:
        abort(400, 'operation not allowed with subtree')

    app.trees.pop(tree_id, None)  # avoid possible key-error
    return {'message': 'ok'}


# Auxiliary functions.

def initialize_tree_style(tree, ultrametric=False):
    aligned_grid_dxs = deepcopy(tree.style.aligned_grid_dxs)
    tree.style = TreeStyle()
    tree.style.aligned_grid_dxs = aligned_grid_dxs
    tree.style.ultrametric = ultrametric

    # Layout pre-render
    for layouts in tree.layouts.values():
        for layout in layouts:
            if layout.active:
                layout.set_tree_style(tree.tree, tree.style)

    tree.initialized = True

def load_tree(tree_id):
    "Add tree to app.trees and initialize it if not there, and return it"
    try:
        tid, subtree = get_tid(tree_id)
        tree = app.trees[tid]

        if tree.tree:
            # Reinitialize if layouts have to be reapplied
            if not tree.initialized:
                initialize_tree_style(tree)

                for node in tree.tree[subtree].traverse():
                    node.is_initialized = False
                    node._smfaces = None
                    node._collapsed_faces = None
                    node._sm_style = None

                for node, args in tree.nodestyles.items():
                    update_node_style(node, args.copy())

            return tree.tree[subtree]
        else:
            tree.name, tree.tree, tree.layouts = retrieve_tree(tid)

            if tree.style.ultrametric:
                tree.tree.convert_to_ultrametric()
                gdn.standardize(tree.tree)

            initialize_tree_style(tree)

            return tree.tree[subtree]

    except (AssertionError, IndexError):
        abort(404, f'unknown tree id {tree_id}')

def load_tree_from_newick(tid, newick):
    """Load tree into memory from newick"""
    t = Tree(newick, format=1)

    if app.trees[int(tid)].style.ultrametric:
        t.convert_to_ultrametric()

    gdn.standardize(t)
    return t

def retrieve_layouts(layouts):
    layouts = layouts or []
    tree_layouts = defaultdict(list)

    for ly in layouts:
        name_split = ly.split(':')

        if len(name_split) not in (2, 3):
            continue

        if len(name_split) == 2:
            key, ly_name = name_split
            active = None

        elif len(name_split) == 3:
            key, ly_name, active = name_split
            active = True if active == "on" else False

        avail = deepcopy(app.avail_layouts.get(key, []))
        if ly_name == '*':
            if active is not None:
                for ly in avail:
                    ly.active = active

            tree_layouts[key] = avail
        else:
            match = next((ly for ly in avail if ly.name == ly_name ), None)
            if match:
                if active is not None:
                    match.active = active
                tree_layouts[key].append(match)

    # Add default layouts
    tree_layouts["default"] = deepcopy(app.default_layouts)

    return dict(tree_layouts)


def retrieve_tree(tid):
    """Retrieve tree from tmp pickle file."""
    # Called when tree has been deleted from memory.
    start = time()
    with open(f'/tmp/{tid}.pickle', 'rb') as handle:
        data = pickle.load(handle)

    print(f'Unpickle: {time() - start}')

    name = data["name"]
    tree = data["tree"]
    layouts = retrieve_layouts(data["layouts"])

    app.trees[tid].timer = time()

    return name, tree, layouts


def get_drawer(tree_id, args):
    "Return the drawer initialized as specified in the args"
    valid_keys = ['x', 'y', 'w', 'h', 'panel', 'zx', 'zy', 'za',
                  'drawer', 'min_size',
                  'layouts', 'ultrametric', 'collapsed_ids',
                  'rmin', 'amin', 'amax']

    try:
        assert all(k in valid_keys for k in args.keys()), 'invalid keys'

        get = lambda x, default: float(args.get(x, default))  # shortcut

        viewport = ([get(k, 0) for k in ['x', 'y', 'w', 'h']]
            if all(k in args for k in ['x', 'y', 'w', 'h']) else None)
        assert viewport is None or (viewport[2] > 0 and viewport[3] > 0), \
            'invalid viewport'  # width and height must be > 0

        panel = get('panel', 0)

        zoom = (get('zx', 1), get('zy', 1), get('za', 1))
        assert zoom[0] > 0 and zoom[1] > 0 and zoom[2] > 0, 'zoom must be > 0'

        tid, _ = get_tid(tree_id)
        tree = app.trees[int(tid)]

        active_layouts = args.get('layouts')
        if active_layouts != None:
            update_layouts(active_layouts, tid)

        layouts = set(ly for ly in sum(tree.layouts.values(), []) if ly.active)

        drawer_name = args.get('drawer', 'RectFaces')
        # Automatically provide aligned drawer when necessary
        if drawer_name not in ['Rect', 'Circ'] and\
                any(getattr(ly, 'aligned_faces', False) for ly in layouts):
            drawer_name = 'Align' + drawer_name
        drawer_class = next((d for d in drawer_module.get_drawers()
            if d.__name__[len('Drawer'):] == drawer_name), None)

        drawer_class.COLLAPSE_SIZE = get('min_size', 6)
        assert drawer_class.COLLAPSE_SIZE > 0, 'min_size must be > 0'

        limits = (None if not drawer_name.startswith('Circ') else
            (get('rmin', 0), 0,
             get('amin', -180) * pi/180, get('amax', 180) * pi/180))

        collapsed_ids = set(tuple(int(i) for i in node_id.split(','))
            for node_id in json.loads(args.get('collapsed_ids', '[]')))

        update_ultrametric(args.get('ultrametric'), tid)

        active = tree.active
        selected = tree.selected
        searches = tree.searches

        return drawer_class(
            load_tree(tree_id), viewport, panel, zoom,
            limits, collapsed_ids, active, selected, searches,
            layouts, tree.style, tree.include_props, tree.exclude_props)
    # bypass errors for now...
    except StopIteration as error:
        abort(400, f'not a valid drawer: {drawer_name}')
    except (ValueError, AssertionError) as e:
        abort(400, str(e))
    except:
        pass


def get_newick(tree_id, max_mb):
    "Return the newick representation of the given tree"

    newick = load_tree(tree_id).write()

    size_mb = len(newick) / 1e6
    if size_mb > max_mb:
        abort(400, 'newick too big (%.3g MB)' % size_mb)

    return newick


def remove_search(tid, args):
    "Remove search"
    if 'text' not in args:
        abort(400, 'missing search text')

    searches = app.trees[int(tid)].searches
    text = args.pop('text').strip()
    return searches.pop(text, None)


def store_search(tree_id, args):
    "Store the results and parents of a search and return their numbers"
    if 'text' not in args:
        abort(400, 'missing search text')

    text = args.pop('text').strip()
    func = get_search_function(text)

    try:
        results = set(node for node in load_tree(tree_id).traverse() if func(node))

        if len(results) == 0:
            return 0, 0

        parents = get_parents(results)

        tid = get_tid(tree_id)[0]
        app.trees[int(tid)].searches[text] = (results, parents)

        return len(results), len(parents)
    except Exception as e:
        abort(400, f'evaluating expression: {e}')


def find_node(tree, args):
    if 'text' not in args:
        abort(400, 'missing search text')

    text = args.pop('text').strip()
    func = get_search_function(text)

    try:
        return next((node for node in tree.traverse() if func(node)), None)

    except Exception as e:
        abort(400, f'evaluating expression: {e}')


def get_selections(tree_id):
    tid, subtree = get_tid(tree_id)
    tree = app.trees[int(tid)]
    node = gdn.get_node(tree.tree, subtree)
    return [ name for name, (results, _) in tree.selected.items() if node in results ]


def update_node_props(node, args):
    for prop, value in node.props.items():
        newvalue = args.pop(prop, "").strip()
        if newvalue:
            try:  # convert to proper type
                newvalue = type(value)(newvalue)
            except:
                abort(400, f'property {prop} should be of type {type(value)}')
            node.add_prop(prop, newvalue)


def update_node_style(node, args):
    newstyle = {}
    for prop, value in dict(node.sm_style).items():
        newvalue = args.pop(prop, "").strip()
        if newvalue:
            try:  # convert to proper type
                newvalue = type(value)(newvalue)
            except:
                abort(400, f'property {prop} should be of type {type(value)}')
            else:
                newstyle[prop] = newvalue

    extend_to_descendants = args.pop("extend_to_descendants", None)
    if extend_to_descendants:
        nodes = node.traverse()
    else:
        nodes = [ node ]

    for node in nodes:
        for key, value in newstyle.items():
            node.sm_style[key] = value


def get_nodes_info(tree, nodes, props):
    no_props = len(props) == 1 and props[0] == ''

    if 'id' in props or no_props or '*' in props:
        node_ids = [ ",".join(map(str, node.id))
                for node in nodes ]
    if no_props:
        return node_ids

    nodes_info = []
    for idx, node in enumerate(nodes):
        if props[0] == "*":
            node_id = node_ids[idx]
            nodes_info.append({'id': node_id })
        else:
            node_p = { p: node.props.get(p) for p in props }
            if 'id' in props:
                node_p['id'] = node_ids[idx]
            nodes_info.append(node_p)

    return nodes_info


def get_selection_info(tree, args):
    "Get selection info from their nodes"
    if 'text' not in args:
        abort(400, 'missing selection text')
    name = args.pop('text').strip()
    nodes = tree.selected.get(name, [[]])[0]

    props = args.pop('props', '').strip().split(',')
    return get_nodes_info(tree.tree, nodes, props)


def remove_selection(tid, args):
    "Remove selection"
    if 'text' not in args:
        abort(400, 'missing selection text')
    name = args.pop('text').strip()
    return app.trees[int(tid)].selected.pop(name, None)


def change_selection_name(tid, args):
    if 'name' not in args or 'newname' not in args:
        abort(400, 'missing renaming parameters')

    name = args.pop('name').strip()
    selected = app.trees[int(tid)].selected

    if name not in selected.keys():
        abort(400, f'selection {name} does not exist')

    new_name = args.pop('newname').strip()
    selected[new_name] = selected[name]
    selected.pop(name)


def unselect_node(tree_id, args):
    tid, subtree = get_tid(tree_id)
    tree = app.trees[int(tid)]
    node = gdn.get_node(tree.tree, subtree)
    name = args.pop('text', '').strip()

    if name in tree.selected.keys():
        selections = { name: tree.selected[name] }
    else:
        selections = dict(tree.selected)

    removed = False
    for name, (results, parents) in selections.items():
        nresults = len(results)
        results.discard(node)
        if len(results) == 0:
            removed = True
            tree.selected.pop(name)
        elif nresults > len(results):
            removed = True
            parents = get_parents(results)
            tree.selected[name] = (results, parents)

    return removed


def search_to_selection(tid, args):
    "Store search as selection"
    if 'text' not in args:
        abort(400, 'missing selection text')

    text = args.copy().pop('text').strip()
    selected = app.trees[int(tid)].selected

    if text in selected.keys():
        abort(400, 'selection already exists')

    search = remove_search(tid, args)
    selected[text] = search


def prune_by_selection(tid, args):
    "Prune tree by keeping selections identified by their names"

    if 'names' not in args:
        abort(400, 'missing selection names')

    names = set(args.pop('names').strip().split(','))
    tree = app.trees[int(tid)]

    selected = set()
    for name,(results,_) in tree.selected.items():
        if name in names:
            selected.update(results)

    if len(selected) == 0:
        abort(400, 'selection does not exist')

    tree.tree.prune(selected)

    gdn.standardize(tree.tree)

    tree.initialized = False


def update_selection(tree, name, results, parents):
    if name in tree.selected.keys():
        all_results, all_parents = tree.selected[name]
        all_results.update(results)
        for p, v in parents.items():  # update parents defaultdict
            all_parents[p] += v
        tree.selected[name] = (all_results, all_parents)
    else:
        tree.selected[name] = (results, parents)

    results, parents = tree.selected[name]
    return len(results), len(parents)


def get_parents(results, count_leaves=False):
    "Return a set of parents given a set of results"
    parents = defaultdict(lambda: 0)
    for node in results:
        if count_leaves:
            nleaves = len(node)
        else:
            nleaves = 1
        parent = node.up
        while parent:
            parents[parent] += nleaves
            parent = parent.up
    return parents


def store_selection(tree_id, args):
    "Store the results and parents of a selection and return their numbers"
    if 'text' not in args:
        abort(400, 'missing selection text')

    tid, subtree = get_tid(tree_id)
    tree = app.trees[tid]
    node = tree.tree[subtree]

    parents = get_parents([node])

    name = args.pop('text').strip()
    return update_selection(tree, name, set([node]), parents)


def activate_node(tree_id):
    tid, subtree = get_tid(tree_id)
    tree = app.trees[int(tid)]
    node = gdn.get_node(tree.tree, subtree)
    tree.active.nodes.results.add(node)
    tree.active.nodes.parents.clear()
    tree.active.nodes.parents.update(get_parents(tree.active.nodes.results))


def deactivate_node(tree_id):
    tid, subtree = get_tid(tree_id)
    tree = app.trees[tid]
    node = tree.tree[subtree]
    tree.active.nodes.results.discard(node)
    tree.active.nodes.parents.clear()
    tree.active.nodes.parents.update(get_parents(tree.active.nodes.results))


def get_active_clade(node, active):
    if node in active:
        return node
    parent = node.up
    while parent:
        if parent in active:
            return parent
        else:
            parent = parent.up
    return None


def get_active_clades(results, parents):
    active = set()
    for node in results:
        parent = node.up
        current_active = node
        while parent:
            if parents.get(parent, 0) == len(parent):
                current_active = parent
                parent = parent.up
            else:
                active.add(current_active)
                break
    # Case where active clade is root
    if len(active) == 0 and len(parents.keys()) == 1:
        root = list(parents.keys())[0]
        if root.dist > 0:
            active.add(root)
        else:
            active.update(root.children)
    return active


def activate_clade(tree_id):
    tid, subtree = get_tid(tree_id)
    tree = app.trees[int(tid)]
    node = gdn.get_node(tree.tree, subtree)
    tree.active.clades.results.add(node)
    for n in node.descendants():
        tree.active.clades.results.discard(n)
    results = tree.active.clades.results
    parents = get_parents(results, count_leaves=True)
    active_parents = get_active_clades(results, parents)
    tree.active.clades.results.clear()
    tree.active.clades.parents.clear()
    tree.active.clades.results.update(active_parents)
    tree.active.clades.parents.update(get_parents(active_parents, count_leaves=True))


def remove_active_clade(node, active):
    active_parent = get_active_clade(node, active)
    active.discard(active_parent)

    if node == active_parent:
        return

    while node.up:
        parent = node.up
        active.update(parent.children)
        active.discard(node)
        node = parent
        if node == active_parent:
            return


def deactivate_clade(tree_id):
    tid, subtree = get_tid(tree_id)
    tree = app.trees[int(tid)]
    node = gdn.get_node(tree.tree, subtree)
    remove_active_clade(node, tree.active.clades.results)
    tree.active.clades.parents.clear()
    tree.active.clades.parents.update(get_parents(tree.active.clades.results))


def store_active(tree, idx, args):
    if 'text' not in args:
        abort(400, 'missing selection text')

    name = args.pop('text').strip()
    results = copy(tree.active[idx].results)
    if idx == 0:  # active.nodes
        parents = copy(tree.active[idx].parents)
    else:         # active.clades
        parents = get_parents(results)

    remove_active(tree, idx)

    return update_selection(tree, name, results, parents)


def remove_active(tree, idx):
    tree.active[idx].parents.clear()
    tree.active[idx].results.clear()


def get_search_function(text):
    "Return a function of a node that returns True for the searched nodes"
    if text.startswith('/'):
        return get_command_search(text)  # command-based search
    elif text == text.lower():
        return lambda node: text in node.name.lower()  # case-insensitive search
    else:
        return lambda node: text in node.name  # case-sensitive search


def get_command_search(text):
    "Return the appropriate node search function according to the command"
    parts = text.split(None, 1)
    if parts[0] not in ['/r', '/e', '/t']:
        abort(400, 'invalid command %r' % parts[0])
    if len(parts) != 2:
        abort(400, 'missing argument to command %r' % parts[0])

    command, arg = parts
    if command == '/r':  # regex search
        return lambda node: re.search(arg, node.name)
    elif command == '/e':  # eval expression
        return get_eval_search(arg)
    elif command == '/t':  # topological search
        return get_topological_search(arg)
    else:
        abort(400, 'invalid command %r' % command)


def get_eval_search(expression):
    "Return a function of a node that evaluates the given expression"
    try:
        code = compile(expression, '<string>', 'eval')
    except SyntaxError as e:
        abort(400, f'compiling expression: {e}')

    return lambda node: safer_eval(code, {
        'node': node, 'parent': node.up, 'up': node.up,
        'name': node.name, 'is_leaf': node.is_leaf,
        'length': node.dist, 'dist': node.dist, 'd': node.dist,
        'props': node.props, 'p': node.props,
        'get': dict.get,
        'children': node.children, 'ch': node.children,
        'size': node.size, 'dx': node.size[0], 'dy': node.size[1],
        'regex': re.search,
        'startswith': str.startswith, 'endswith': str.endswith,
        'upper': str.upper, 'lower': str.lower, 'split': str.split,
        'any': any, 'all': all, 'len': len,
        'sum': sum, 'abs': abs, 'float': float, 'pi': pi})


def safer_eval(code, context):
    "Return a safer version of eval(code, context)"
    for name in code.co_names:
        if name not in context:
            abort(400, 'invalid use of %r during evaluation' % name)
    return eval(code, {'__builtins__': {}}, context)


def get_topological_search(pattern):
    "Return a function of a node that sees if it matches the given pattern"
    try:
        tree_pattern = tm.TreePattern(pattern)
    except NewickError as e:
        abort(400, 'invalid pattern %r: %s' % (pattern, e))

    return lambda node: tm.match(tree_pattern, node)


def get_stats(tree_id, pname):
    "Return some statistics about the given property pname"
    pmin, pmax = inf, -inf
    n, pmean, pmean2 = 0, 0, 0
    try:
        for node in load_tree(tree_id):
            if pname in node.props:
                value = float(node.props[pname])
                pmin, pmax = min(pmin, value), max(pmax, value)
                pmean = (n * pmean + value) / (n + 1)
                pmean2 = (n * pmean2 + value*value) / (n + 1)
                n += 1
        assert n > 0, 'no node has the given property'
        return {'n': n, 'min': pmin, 'max': pmax, 'mean': pmean,
                'var': pmean2 - pmean*pmean}
    except (ValueError, AssertionError) as e:
        abort(400, f'when reading property {pname}: {e}')


def sort(tree_id, node_id, key_text, reverse):
    "Sort the (sub)tree corresponding to tree_id and node_id"
    t = load_tree(tree_id)

    try:
        code = compile(key_text, '<string>', 'eval')
    except SyntaxError as e:
        abort(400, f'compiling expression: {e}')

    def key(node):
        return safer_eval(code, {
            'node': node, 'name': node.name, 'is_leaf': node.is_leaf,
            'length': node.dist, 'dist': node.dist, 'd': node.dist,
            'size': node.size, 'dx': node.size[0], 'dy': node.size[1],
            'children': node.children, 'ch': node.children,
            'len': len, 'sum': sum, 'abs': abs})

    gdn.sort(gdn.get_node(t, node_id), key, reverse)


def add_trees_from_request():
    "Add trees to the app dict and return a dict of {name: id}"
    if request.form:
        trees = get_trees_from_form()
    else:
        extra = ['layouts', 'description', 'b64pickle',
                 'include_props', 'exclude_props']
        data = get_fields(required=['name', 'newick', 'id'],
                          valid_extra=extra)
        trees = [data]

    return {data['name']: add_tree(data) for data in trees}


def get_trees_from_form():
    "Return list of dicts with tree info read from a form in the request"
    form = request.form
    if 'trees' in request.files:
        text = get_file_contents(request.files['trees'])
        try:
            trees = nexus.get_trees(text)
            return [{'name': name, 'newick': newick}
                        for name,newick in trees.items()]
        except nexus.NexusError:
            return [{'name': form['name'], 'newick': text,
                     'description': form.get('description', '')}]
    else:
        return [{
            'id': form.get('id'),
            'name': form['name'],
            'newick': form.get('newick'),
            'b64pickle': form.get('b64pickle'),
            'description': form.get('description', ''),
            'layouts': form.get('layouts', []),
            'include_props': form.get('include_props', None),
            'exclude_props': form.get('exclude_props', None),
        }]


def get_file_contents(fp):
    "Return the contents of a file received as formdata"
    try:
        data = fp.stream.read()
        if fp.filename.endswith('.gz'):
            data = gzip.decompress(data)
        return data.decode('utf-8').strip()
    except (gzip.BadGzipFile, UnicodeDecodeError) as e:
        abort(400, f'when reading {fp.filename}: {e}')


def add_tree(data):
    "Add tree with given data and return its id"
    tid = int(data['id'])
    name = data['name']
    newick = data.get('newick')
    bpickle = data.get('b64pickle')
    layouts = data.get('layouts', [])
    if type(layouts) == str:
        layouts = layouts.split(',')
    include_props = data.get('include_props')
    if type(include_props) == str:
        include_props = include_props.split(',')
    exclude_props = data.get('exclude_props')
    if type(exclude_props) == str:
        exclude_props = exclude_props.split(',')

    del_tree(tid)  # delete if there is a tree with same id

    if newick is not None:
        tree = load_tree_from_newick(tid, newick)
    elif bpickle is not None:
        tree = ete_format.loads(bpickle, unpack=True)
        gdn.standardize(tree)
    else:
        tree = data.get('tree')
        if not tree:
            abort(400, 'Either Newick or Tree object has to be provided.')

    app_tree = app.trees[tid]
    app_tree.name = name
    app_tree.tree = tree
    app_tree.layouts = retrieve_layouts(layouts)
    app_tree.include_props = include_props
    app_tree.exclude_props = exclude_props

    def write_tree():
        """Write tree data as a temporary pickle file."""
        obj = { 'name': name, 'layouts': layouts, 'tree': tree }
        with open(f'/tmp/{tid}.pickle', 'wb') as handle:
            pickle.dump(obj, handle)
    thr_write = Thread(daemon=True, target=write_tree)  # so we are not delayed
    thr_write.start()                                   # by big trees

    app.trees[tid].timer = time()

    return tid


def modify_tree_fields(tree_id):
    "Modify in the database the tree fields that appear in a request"
    tid = int(tree_id)

    data = get_fields(valid_extra=[
        'name', 'description', 'newick'])

    if not data:
        return {'message': 'ok'}


def update_app_available_layouts():
    try:
        module_reload(layout_modules)
        app.avail_layouts = get_layouts_from_getters()
        app.avail_layouts.pop('default_layouts', None)
    except Exception as e:
        abort(400, f'Error while updating app layouts: {e}')


def get_layouts_from_getters():
    """Return a dict {name: [layout1, ...]} for all layout submodules."""
    # The list contains, for every submodule of layout_modules, an
    # instance of all the LayoutX classes that the submodule contains.
    submodules = [getattr(layout_modules, module) for module in dir(layout_modules)
                  if not module.startswith('__')]

    all_layouts = {}
    for module in submodules:
        name = module.__name__.split('.')[-1]

        layouts = [getattr(module, getter)() for getter in dir(module)
                   if getter.startswith('Layout')]

        for layout in layouts:  # TODO: is this necessary? remove if not
            layout.module = name  # set for future reference

        all_layouts[name] = layouts

    return all_layouts


# Layout related functions
def get_layouts(layouts=None):
    # Get layouts from their getters in layouts module:
    # smartview/redender/layouts
    layouts_from_module = get_layouts_from_getters()

    # Get default layouts
    default_layouts = layouts_from_module.pop("default_layouts")

    all_layouts = {}
    for idx, layout in enumerate(default_layouts + (layouts or [])):
        layout.module = "default"
        all_layouts[layout.name or idx] = layout


    return list(all_layouts.values()), layouts_from_module


def update_layouts(active_layouts, tid):
    """ Update app layouts based on front end status """
    tree = app.trees[int(tid)]
    reinit_trees = False
    for module, layouts in tree.layouts.items():
        for layout in layouts:
            if not layout.always_render:
                name = f'{module}:{layout.name}'
                new_status = name in active_layouts
                if layout.active != new_status:
                    reinit_trees = True
                    layout.active = new_status

    if reinit_trees:
        if app.safe_mode:
            tree.initialized = False
        else:
            for t in app.trees.values():
                t.initialized = False


def update_ultrametric(ultrametric, tid):
    """ Update trees if ultrametric option toggled """
    tree = app.trees[int(tid)]
    # Boolean from front-end 0 or 1
    ultrametric = True if (ultrametric and int(ultrametric)) else False
    if tree.style.ultrametric != ultrametric:
        tree.style.ultrametric = ultrametric
        if ultrametric == True:
            tree.tree.convert_to_ultrametric()
            gdn.standardize(tree.tree)
            initialize_tree_style(tree, ultrametric=True)
        else:
            app.trees.pop(tid, None) # delete from memory


def get_tid(tree_id):
    "Return the tree id and the subtree id, with the appropriate types"
    # Example: '3342,1,0,1,1' -> (3342, [1, 0, 1, 1])
    try:
        if type(tree_id) == int:
            return tree_id, []
        else:
            tid, *subtree = tree_id.split(',')
            return int(tid), [int(n) for n in subtree]
    except ValueError:
        abort(404, f'invalid tree id {tree_id}')


def del_tree(tid):
    "Delete a tree and everywhere where it appears referenced"
    shutil.rmtree(f'/tmp/{tid}.pickle', ignore_errors=True)
    return app.trees.pop(tid, None)


def get_fields(required=None, valid_extra=None):
    "Return fields and raise exception if missing required or invalid present"
    data = req_json()

    if required and any(x not in data for x in required):
        abort(400, f'must have the fields {required}')

    valid = (required or []) + (valid_extra or [])
    if not all(x in valid for x in data):
        abort(400, f'can only have the fields {valid}')

    return data


def copy_style(tree_style):
    def add_faces_to_header(header, facecontainer):
        for column, face_list in facecontainer.items():
            for face in face_list:
                header.add_face(face, column=column)

    header = deepcopy(dict(tree_style.aligned_panel_header))
    footer = deepcopy(dict(tree_style.aligned_panel_footer))

    ts = deepcopy(tree_style)
    add_faces_to_header(ts.aligned_panel_header, header)
    add_faces_to_header(ts.aligned_panel_footer, footer)

    return ts


# App initialization.

def initialize(tree=None, layouts=None,
               include_props=None, exclude_props=None,
               safe_mode=False, compress=False):
    """Initialize the global object app."""
    app = GlobalStuff()

    app.safe_mode = safe_mode

    app.compress = compress

    # App associated layouts
    # Layouts will be accessible for each tree independently
    app.default_layouts, app.avail_layouts = get_layouts(layouts)

    # Dict containing AppTree dataclasses with tree info
    app.trees = defaultdict(lambda: AppTree(
        name='tree',
        style=copy_style(TreeStyle()),
        nodestyles={},
        include_props=deepcopy(include_props),
        exclude_props=deepcopy(exclude_props),
        layouts=deepcopy(app.default_layouts),
        timer=time(),
        searches={},
        selected={},
        active=drawer_module.get_empty_active(),
    ))

    thread_maintenance = Thread(daemon=True, target=maintenance, args=(app,))
    thread_maintenance.start()
    g_threads['maintenance'] = thread_maintenance

    return app


def run_smartview(tree=None, name=None, layouts=[],
                  include_props=None, exclude_props=None,
                  safe_mode=False, port=5000, quiet=True,
                  compress=False, daemon=True):
    # Set tree_name to None if no tree was provided
    # Generate tree_name if none was provided
    name = name or (make_name() if tree else None)

    global app
    app = initialize(name, layouts,
                     include_props=include_props, exclude_props=exclude_props,
                     safe_mode=safe_mode, compress=compress)

    # TODO: Create app.recent_trees with paths to recently viewed trees

    if tree:
        gdn.standardize(tree)
        tree_data = {
            'id': 0,  # id to be replaced by actual hash
            'name': name,
            'tree': tree,
            'layouts': [],
            'include_props': include_props,
            'exclude_props': exclude_props,
        }
        tid = add_tree(tree_data)
        print(f'Added tree {name} with id {tid}.')

    launch_browser(port)

    if 'webserver' not in g_threads:
        thread_webserver = Thread(daemon=daemon,
                                  target=run,
                                  kwargs={'quiet': quiet, 'port': port})
        thread_webserver.start()
        g_threads['webserver'] = thread_webserver


def maintenance(app, check_interval=60, max_time=30*60):
    """Perform maintenance tasks every check_interval seconds."""
    while True:
        # Remove trees that haven't been accessed in max_time.
        tids = list(app.trees.keys())
        for tid in tids:
            inactivity_time = time() - app.trees[tid].timer
            if inactivity_time > max_time:
                del_tree(tid)

        sleep(check_interval)


def make_name():
    """Return a unique tree name like 'tree-<number>'."""
    if app:
        tnames = [t.name for t in app.trees.values()
                  if t.name.startswith('tree-')
                  and t.name[len('tree-'):].isdecimal()]
    else:
        tnames = []
    n = max((int(name[len('tree-'):]) for name in tnames), default=0) + 1
    return f'tree-{n}'


def launch_browser(port):
    """Try to open a browser window in a different process."""
    try:
        command = {'Linux': 'xdg-open', 'Darwin': 'open'}[platform.system()]
        Popen([command, f'http://localhost:{port}'],
              stdout=DEVNULL, stderr=DEVNULL)
    except (KeyError, FileNotFoundError) as e:
        print(f'Explorer available at http://localhost:{port}')



if __name__ == '__main__':
    run_smartview(safe_mode=True)<|MERGE_RESOLUTION|>--- conflicted
+++ resolved
@@ -98,310 +98,6 @@
 
 # Routes.
 
-<<<<<<< HEAD
-class Drawers(Resource):
-    def get(self, name=None, tree_id=None):
-        "Return data from the drawer. In aligned mode if aligned faces"
-        try:
-            tree_id, _ = get_tid(tree_id)
-            if name not in ['Rect', 'Circ'] and\
-                    any(getattr(ly, 'aligned_faces', False) and ly.active\
-                        for ly in sum(app.trees[int(tree_id)].layouts.values(),[])):
-                name = 'Align' + name
-            drawer_class = next(d for d in drawer_module.get_drawers()
-                if d.__name__[len('Drawer'):] == name)
-            return {'type': drawer_class.TYPE,
-                    'npanels': drawer_class.NPANELS}
-        except StopIteration:
-            print(name)
-            print(list(drawer_module.get_drawers()))
-            raise InvalidUsage(f'not a valid drawer: {name}')
-
-
-class Layouts(Resource):
-    def get(self, tree_id=None):
-        rule = request.url_rule.rule  # shortcut
-
-        if rule == '/layouts':
-            tree_style = app.trees['default'].style
-            app.trees.pop('default')
-            avail_layouts = { 'default': app.default_layouts }
-        elif rule == '/layouts/<string:tree_id>':
-            tid = get_tid(tree_id)[0]
-            tree = app.trees[int(tid)]
-            tree_style = tree.style
-            avail_layouts = tree.layouts
-        elif rule == '/layouts/list':
-            return { module: [ [ ly.name, ly.description ] for ly in layouts if ly.name ]
-                    for module, layouts in app.avail_layouts.items() }
-        else:
-            raise InvalidUsage(f'invalid GET endpoint: {rule}')
-
-        layouts = {}
-        for module, lys in avail_layouts.items():
-            layouts[module] = { l.name: l.active for l in lys if l.name}
-
-        return layouts
-
-    def put(self):
-        rule = request.url_rule.rule  # shortcut
-
-        if rule == '/layouts/update':
-            update_app_available_layouts()
-        else:
-            raise InvalidUsage(f'invalid PUT endpoint: {rule}')
-
-
-class Trees(Resource):
-    def get(self, tree_id=None, pname=None):
-        "Return data from the tree (or info about all trees if no id given)"
-        rule = request.url_rule.rule  # shortcut
-
-        # Update tree's timer
-        if rule.startswith('/trees/<string:tree_id>'):
-            tid, subtree = get_tid(tree_id)
-            t = load_tree(tree_id)  # load if it was not loaded in memory
-            tree = app.trees[int(tid)]
-            tree.timer = time()
-
-        if rule == '/trees':
-            if app.safe_mode:
-                raise InvalidUsage(f'invalid path {rule} in safe_mode mode', 404)
-            return [{ 'id': i, 'name': v.name } for i, v in app.trees.items()]
-        elif rule == '/trees/<string:tree_id>':
-            if app.safe_mode:
-                raise InvalidUsage(f'invalid path {rule} in safe_mode mode', 404)
-            properties = set()
-            for node in tree.tree.traverse():
-                properties |= node.props.keys()
-            properties = [ p for p in properties if not p.startswith("_") ]
-            return { 'name': tree.name, 'props': properties }
-        elif rule == '/trees/<string:tree_id>/nodeinfo':
-            node = gdn.get_node(tree.tree, subtree)
-            return node.props
-        elif rule == '/trees/<string:tree_id>/nodestyle':
-            node = gdn.get_node(tree.tree, subtree)
-            return node.sm_style
-        elif rule == '/trees/<string:tree_id>/editable_props':
-            node = gdn.get_node(tree.tree, subtree)
-            props = node.props
-            props.pop("tooltip", None)
-            props.pop("hyperlink", None)
-            return { k: v for k,v in props.items() if type(v) in (int, float, str) }
-        elif rule == '/trees/<string:tree_id>/leaves_info':
-            node = gdn.get_node(tree.tree, subtree)
-            return get_nodes_info(tree.tree, node.iter_leaves(), request.args.copy())
-        elif rule == '/trees/<string:tree_id>/descendants_info':
-            node = gdn.get_node(tree.tree, subtree)
-            return get_nodes_info(tree.tree, node.iter_descendants(), request.args.copy())
-        elif rule == '/trees/<string:tree_id>/name':
-            return tree.name
-        elif rule == '/trees/<string:tree_id>/newick':
-            MAX_MB = 200
-            return get_newick(tree_id, MAX_MB)
-        elif rule == '/trees/<string:tree_id>/seq':
-            node = gdn.get_node(tree.tree, subtree)
-            leaves = get_leaves(node)
-            seqs = []
-            for leaf in leaves:
-                if leaf.props.get("seq"):
-                    name = ">"
-                    if leaf.name:
-                        name += leaf.name
-                    else:
-                        name += ",".join(map(str, get_node_id(tree.tree, leaf, [])))
-                    seqs.append(name + "\n" + leaf.props.get("seq"))
-            return "\n".join(seqs)
-
-        elif rule == '/trees/<string:tree_id>/nseq':
-            node = gdn.get_node(tree.tree, subtree)
-            leaves = get_leaves(node)
-            return sum(1 for l in leaves if l.props.get("seq"))
-        # Selections
-        elif rule == '/trees/<string:tree_id>/all_selections':
-            selected = {
-                name: { 'nresults': len(results), 'nparents': len(parents) }
-                for name, (results, parents) in (tree.selected or {}).items() }
-            return { 'selected': selected }
-        elif rule == '/trees/<string:tree_id>/selections':
-            return { 'selections': get_selections(tree_id) }
-        elif rule == '/trees/<string:tree_id>/select':
-            nresults, nparents = store_selection(tree_id, request.args.copy())
-            return {'message': 'ok', 'nresults': nresults, 'nparents': nparents}
-        elif rule == '/trees/<string:tree_id>/unselect':
-            removed = unselect_node(tree_id, request.args.copy())
-            message = 'ok' if removed else 'selection not found'
-            return {'message': message}
-        elif rule == '/trees/<string:tree_id>/remove_selection':
-            removed = remove_selection(tid, request.args.copy())
-            message = 'ok' if removed else 'selection not found'
-            return {'message': message}
-        elif rule == '/trees/<string:tree_id>/change_selection_name':
-            change_selection_name(tid, request.args.copy())
-            return {'message': 'ok'}
-        elif rule == '/trees/<string:tree_id>/selection/info':
-            return get_selection_info(tree, request.args.copy())
-        elif rule == '/trees/<string:tree_id>/search_to_selection':
-            search_to_selection(tid, request.args.copy())
-            return { 'message': 'ok' }
-        elif rule == '/trees/<string:tree_id>/prune_by_selection':
-            prune_by_selection(tid, request.args.copy())
-            return { 'message': 'ok' }
-        # Active nodes
-        elif rule == '/trees/<string:tree_id>/active':
-            node = gdn.get_node(tree.tree, subtree)
-            if get_active_clade(node, tree.active.clades.results):
-                return "active_clade"
-            elif node in tree.active.nodes.results:
-                return "active_node"
-            else:
-                return ""
-        elif rule == '/trees/<string:tree_id>/activate_node':
-            activate_node(tree_id)
-            return {'message': 'ok'}
-        elif rule == '/trees/<string:tree_id>/deactivate_node':
-            deactivate_node(tree_id)
-            return {'message': 'ok'}
-        elif rule == '/trees/<string:tree_id>/activate_clade':
-            activate_clade(tree_id)
-            return {'message': 'ok'}
-        elif rule == '/trees/<string:tree_id>/deactivate_clade':
-            deactivate_clade(tree_id)
-            return {'message': 'ok'}
-        elif rule == '/trees/<string:tree_id>/store_active_nodes':
-            nresults, nparents = store_active(tree, 0, request.args.copy())
-            return {'message': 'ok', 'nresults': nresults, 'nparents': nparents}
-        elif rule == '/trees/<string:tree_id>/store_active_clades':
-            nresults, nparents = store_active(tree, 1, request.args.copy())
-            return {'message': 'ok', 'nresults': nresults, 'nparents': nparents}
-        elif rule == '/trees/<string:tree_id>/remove_active_nodes':
-            remove_active(tree, 0)
-            return {'message': 'ok'}
-        elif rule == '/trees/<string:tree_id>/remove_active_clades':
-            remove_active(tree, 1)
-            return {'message': 'ok'}
-        elif rule == '/trees/<string:tree_id>/all_active':
-            return {
-                "nodes": get_nodes_info(tree.tree, tree.active.nodes.results, ["*"]),
-                "clades": get_nodes_info(tree.tree, tree.active.clades.results, ["*"]),
-            }
-        elif rule == '/trees/<string:tree_id>/all_active_leaves':
-            active_leaves = set( n for n in tree.active.nodes.results if n.is_leaf() )
-            for n in tree.active.clades.results:
-                active_leaves.update(set(n.iter_leaves()))
-            return get_nodes_info(tree.tree, active_leaves, ["*"])
-        # Searches
-        elif rule == '/trees/<string:tree_id>/searches':
-            searches = {
-                text: { 'nresults' : len(results), 'nparents': len(parents) }
-                for text, (results, parents) in (tree.searches or {}).items() }
-            return { 'searches': searches }
-        elif rule == '/trees/<string:tree_id>/search':
-            nresults, nparents = store_search(tree_id, request.args.copy())
-            return {'message': 'ok', 'nresults': nresults, 'nparents': nparents}
-        elif rule == '/trees/<string:tree_id>/remove_search':
-            removed = remove_search(tid, request.args.copy())
-            message = 'ok' if removed else 'search not found'
-            return {'message': message}
-        # Find
-        elif rule == '/trees/<string:tree_id>/find':
-            node = find_node(tree.tree, request.args.copy())
-            node_id = ",".join(map(str, get_node_id(tree.tree, node, [])))
-            return {'id': node_id}
-        elif rule == '/trees/<string:tree_id>/draw':
-            drawer = get_drawer(tree_id, request.args.copy())
-            return list(drawer.draw())
-        elif rule == '/trees/<string:tree_id>/size':
-            width, height = t.size
-            return {'width': width, 'height': height}
-        elif rule == '/trees/<string:tree_id>/collapse_size':
-            return tree.style.collapse_size
-        elif rule == '/trees/<string:tree_id>/properties':
-            properties = set()
-            for node in t.traverse():
-                properties |= node.props.keys()
-            return list(properties)
-        elif rule == '/trees/<string:tree_id>/properties/<string:pname>':
-            return get_stats(tree_id, pname)
-        elif rule == '/trees/<string:tree_id>/nodecount':
-            tnodes = tleaves = 0
-            for node in t.traverse():
-                tnodes += 1
-                if node.is_leaf():
-                    tleaves += 1
-            return {'tnodes': tnodes, 'tleaves': tleaves}
-        elif rule == '/trees/<string:tree_id>/ultrametric':
-            return tree.style.ultrametric
-        else:
-            raise InvalidUsage(f'invalid GET endpoint: {rule}')
-
-    def post(self):
-        "Add tree(s)"
-        ids = add_trees_from_request()
-        return {'message': 'ok', 'ids': ids}, 201
-
-    def put(self, tree_id):
-        "Modify tree"
-        rule = request.url_rule.rule  # shortcut
-
-        # Update tree's timer
-        if rule.startswith('/trees/<string:tree_id>'):
-            tid, subtree = get_tid(tree_id)
-            t = load_tree(tid)
-            tree = app.trees[int(tid)]
-            tree.timer = time()
-
-        if rule == '/trees/<string:tree_id>':
-            modify_tree_fields(tree_id)
-            return {'message': 'ok'}
-        elif rule == '/trees/<string:tree_id>/sort':
-            node_id, key_text, reverse = request.json
-            sort(tree_id, node_id, key_text, reverse)
-            return {'message': 'ok'}
-        elif rule == '/trees/<string:tree_id>/root_at':
-            if subtree:
-                raise InvalidUsage('operation not allowed with subtree')
-            node_id = request.json
-            tree.tree.set_outgroup(gdn.get_node(t, node_id))
-            # app.trees[int(tid)].tree = gdn.root_at(gdn.get_node(t, node_id))
-            return {'message': 'ok'}
-        elif rule == '/trees/<string:tree_id>/move':
-            try:
-                node_id, shift = request.json
-                gdn.move(gdn.get_node(t, node_id), shift)
-                return {'message': 'ok'}
-            except AssertionError as e:
-                raise InvalidUsage(f'cannot move {node_id}: {e}')
-        elif rule == '/trees/<string:tree_id>/remove':
-            try:
-                node_id = request.json
-                gdn.remove(gdn.get_node(t, node_id))
-                return {'message': 'ok'}
-            except AssertionError as e:
-                raise InvalidUsage(f'cannot remove {node_id}: {e}')
-        elif rule == '/trees/<string:tree_id>/update_props':
-            try:
-                node = gdn.get_node(tree.tree, subtree)
-                update_node_props(node, request.json)
-                return {'message': 'ok'}
-            except AssertionError as e:
-                raise InvalidUsage(f'cannot update props of {node_id}: {e}')
-        elif rule == '/trees/<string:tree_id>/update_nodestyle':
-            try:
-                node = gdn.get_node(tree.tree, subtree)
-                update_node_style(node, request.json.copy())
-                tree.nodestyles[node] = request.json.copy()
-                return {'message': 'ok'}
-            except AssertionError as e:
-                raise InvalidUsage(f'cannot update style of {node_id}: {e}')
-        elif rule == '/trees/<string:tree_id>/reinitialize':
-            gdn.standardize(tree.tree)
-            tree.initialized = False
-            return { 'message': 'ok' }
-        elif rule == '/trees/<string:tree_id>/reload':
-            if subtree:
-                raise InvalidUsage('operation not allowed with subtree')
-=======
 @get('/')
 def callback():
     if app.trees:
@@ -735,15 +431,9 @@
 def callback(tree_id):
     try:
         drawer = get_drawer(tree_id, request.query)
->>>>>>> 80473bc3
 
         graphics = json.dumps(list(drawer.draw()))
 
-<<<<<<< HEAD
-            return {'message': 'ok'}
-        else:
-            raise InvalidUsage(f'invalid PUT endpoint: {rule}')
-=======
         response.content_type = 'application/json'
         if app.compress:
             response.add_header('Content-Encoding', 'br')
@@ -829,7 +519,6 @@
 @put('/trees/<tree_id>/move')
 def callback(tree_id):
     tree, subtree = touch_and_get(tree_id)
->>>>>>> 80473bc3
 
     try:
         node_id, shift = req_json()
