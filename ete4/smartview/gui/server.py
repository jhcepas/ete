#!/usr/bin/env python3

"""
Keep the data of trees and present a REST api to talk
to the world.

REST call examples:
  GET    /users       Get all users
  GET    /users/{id}  Get the user information identified by "id"
  POST   /users       Create a new user
  PUT    /users/{id}  Update the user information identified by "id"
  DELETE /users/{id}  Delete user by "id"
"""

import os
os.chdir(os.path.abspath(os.path.dirname(__file__)))

# import sys
# sys.path.insert(0, '..')

import re
from math import pi
from functools import partial
from time import time
from threading import Timer
from datetime import datetime
from contextlib import contextmanager
from collections import defaultdict, namedtuple
from copy import copy, deepcopy
from dataclasses import dataclass
import gzip
import json
import _pickle as pickle
from types import FunctionType
import shutil

from flask import Flask, request, jsonify, g, redirect, url_for
from flask_restful import Resource, Api
from flask_cors import CORS
from flask_compress import Compress
from itsdangerous import TimedJSONWebSignatureSerializer as JSONSigSerializer
from werkzeug.security import generate_password_hash, check_password_hash

<<<<<<< HEAD
from ete4 import Tree
from ete4.smartview import TreeStyle, layout_modules, TextFace
from ete4.smartview.ete.face_positions import FACE_POSITIONS, _HeaderFaceContainer
from ete4.parser.newick import NewickError
from ete4.smartview.utils import InvalidUsage, get_random_string
from ete4.smartview.ete import nexus, draw, gardening as gdn
=======
from ... import Tree
from .. import TreeStyle, layout_modules
from ..utils import InvalidUsage, get_random_string
from ..renderer import nexus, gardening as gdn
from ..renderer import drawer as drawer_module
>>>>>>> 4b45105a

# call initialize() to fill it up
app = None


# Dataclass containing info specific to each tree
@dataclass
class AppTree:
    tree: Tree = None
    name: str = None
    style: TreeStyle = None
    layouts: dict = None
    timer: float = None
    initialized: bool = False
    selected: dict = None
    active: namedtuple = None  # active nodes
    searches: dict = None

# REST api.

class Drawers(Resource):
    def get(self, name=None, tree_id=None):
        "Return data from the drawer. In aligned mode if aligned faces"
        try:
            tree_id, _ = get_tid(tree_id)
            if name not in ['Rect', 'Circ'] and\
                    any(getattr(ly, 'contains_aligned_face', False)\
                        for ly in app.trees[int(tree_id)].style.layout_fn):
                name = 'Align' + name
            drawer_class = next(d for d in drawer_module.get_drawers()
                if d.__name__[len('Drawer'):] == name)
            return {'type': drawer_class.TYPE,
                    'npanels': drawer_class.NPANELS}
        except StopIteration:
            raise InvalidUsage(f'not a valid drawer: {name}')


class Layouts(Resource):
    def get(self, tree_id=None):
        rule = request.url_rule.rule  # shortcut

        if rule == '/layouts':
            tree_style = app.trees['default'].style
            app.trees.pop('default')
            avail_layouts = { 'default': app.default_layouts }
        elif rule == '/layouts/<string:tree_id>':
            tid = get_tid(tree_id)[0]
            tree = app.trees[int(tid)]
            tree_style = tree.style
            avail_layouts = tree.layouts
        elif rule == '/layouts/list':
            return { module: [ [ ly.__name__, ly.__doc__ ] for ly in layouts ]
                    for module, layouts in app.avail_layouts.items() }

        # For layouts and tree specific layouts (first two if statements)
        active = [ f'{l._module}:{l.__name__}' for l in tree_style.layout_fn\
                if l.__name__ != '<lambda>' ]

        layouts = {}
        for module, lys in avail_layouts.items():
            layouts[module] = { l.__name__: (f'{module}:{l.__name__}' in active) for l in lys }

        return layouts

    def put(self):
        rule = request.url_rule.rule  # shortcut

        if rule == '/layouts/update':
            update_app_available_layouts()


class Trees(Resource):
    def get(self, tree_id=None):
        "Return data from the tree (or info about all trees if no id given)"
        rule = request.url_rule.rule  # shortcut
        
        # Update tree's timer
        if rule.startswith('/trees/<string:tree_id>'):
            tid, subtree = get_tid(tree_id)
            print('loading')
            start = time()
            t = load_tree(tree_id)  # load if it was not loaded in memory
            print(f'Loading tree: {time() - start}')
            tree = app.trees[int(tid)]
            tree.timer = time()

        if rule == '/trees':
            if app.memory_only:
                raise InvalidUsage(f'invalid path {rule} in memory_only mode', 404)
            return [{ 'id': i, 'name': v.name } for i, v in app.trees.items()]
        # elif rule == '/trees/<string:tree_id>':
            # if app.memory_only:
                # raise InvalidUsage(f'invalid path {rule} in memory_only mode', 404)
        elif rule == '/trees/<string:tree_id>/nodeinfo':
            node = gdn.get_node(tree.tree, subtree)
            return node.props
        elif rule == '/trees/<string:tree_id>/name':
            return tree.name
        elif rule == '/trees/<string:tree_id>/newick':
            MAX_MB = 2
            return get_newick(tree_id, MAX_MB)
        # Selections
        elif rule == '/trees/<string:tree_id>/all_selections':
            selected = {
                name: { 'nresults': len(results), 'nparents': len(parents) }
                for name, (results, parents) in (tree.selected or {}).items() }
            return { 'selected': selected }
        elif rule == '/trees/<string:tree_id>/selections':
            return { 'selections': get_selections(tree_id) }
        elif rule == '/trees/<string:tree_id>/select':
            nresults, nparents = store_selection(tree_id, request.args.copy())
            return {'message': 'ok', 'nresults': nresults, 'nparents': nparents}
        elif rule == '/trees/<string:tree_id>/unselect':
            removed = unselect_node(tree_id, request.args.copy())
            message = 'ok' if removed else 'selection not found'
            return {'message': message}
        elif rule == '/trees/<string:tree_id>/remove_selection':
            removed = remove_selection(tid, request.args.copy())
            message = 'ok' if removed else 'selection not found'
            return {'message': message}
        elif rule == '/trees/<string:tree_id>/change_selection_name':
            change_selection_name(tid, request.args.copy())
            return {'message': 'ok'}
        elif rule == '/trees/<string:tree_id>/selection/info':
            return get_selection_info(tid, request.args.copy())
        elif rule == '/trees/<string:tree_id>/search_to_selection':
            search_to_selection(tid, request.args.copy())
            return { 'message': 'ok' }
        elif rule == '/trees/<string:tree_id>/prune_by_selection':
            prune_by_selection(tid, request.args.copy())
            return { 'message': 'ok' }
        # Active nodes
        elif rule == '/trees/<string:tree_id>/activate':
            activate_node(tree_id)
            return {'message': 'ok'}
        elif rule == '/trees/<string:tree_id>/deactivate':
            deactivate_node(tree_id)
            return {'message': 'ok'}
        elif rule == '/trees/<string:tree_id>/store_active':
            nresults, nparents = store_active(tree, request.args.copy())
            return {'message': 'ok', 'nresults': nresults, 'nparents': nparents}
        elif rule == '/trees/<string:tree_id>/remove_active':
            remove_active(tree)
            return {'message': 'ok'}
        elif rule == '/trees/<string:tree_id>/all_active':
            nodes = []
            for node in tree.active.results:
                node_id = ",".join(map(str, get_node_id(tree.tree, node, [])))
                nodes.append({ "id": node_id, **node.props })
            return nodes
        # Searches
        elif rule == '/trees/<string:tree_id>/searches':
            searches = { 
                text: { 'nresults' : len(results), 'nparents': len(parents) }
                for text, (results, parents) in (tree.searches or {}).items() }
            return { 'searches': searches }
        elif rule == '/trees/<string:tree_id>/search':
            nresults, nparents = store_search(tree_id, request.args.copy())
            return {'message': 'ok', 'nresults': nresults, 'nparents': nparents}
        elif rule == '/trees/<string:tree_id>/remove_search':
            removed = remove_search(tid, request.args.copy())
            message = 'ok' if removed else 'search not found'
            return {'message': message}
        elif rule == '/trees/<string:tree_id>/draw':
            drawer = get_drawer(tree_id, request.args.copy())
            start = time()
            graphics = drawer.draw()
            print(f'Getting graphics: {time() - start}')
            start = time()
            g_list = list(graphics)
            print(f'Graphics to list ({len(g_list)}): {time() - start}')
            return g_list
        elif rule == '/trees/<string:tree_id>/size':
            width, height = t.size
            return {'width': width, 'height': height}
        elif rule == '/trees/<string:tree_id>/properties':
            properties = set()
            for node in t.traverse():
                properties |= node.props.keys()
            return list(properties)
        elif rule == '/trees/<string:tree_id>/nodecount':
            tnodes = tleaves = 0
            for node in t.traverse():
                tnodes += 1
                if node.is_leaf():
                    tleaves += 1
            return {'tnodes': tnodes, 'tleaves': tleaves}
        elif rule == '/trees/<string:tree_id>/ultrametric':
            return tree.style.ultrametric

    def post(self):
        "Add tree(s)"
        ids = add_trees_from_request()
        return {'message': 'ok', 'ids': ids}, 201

    def put(self, tree_id):
        "Modify tree"
        rule = request.url_rule.rule  # shortcut

        # Update tree's timer
        if rule.startswith('/trees/<string:tree_id>'):
            tid, subtree = get_tid(tree_id)
            t = load_tree(tid)
            tree = app.trees[int(tid)]
            tree.timer = time()

        if rule == '/trees/<string:tree_id>':
            modify_tree_fields(tree_id)
            return {'message': 'ok'}
        elif rule == '/trees/<string:tree_id>/sort':
            node_id, key_text, reverse = request.json
            sort(tree_id, node_id, key_text, reverse)
            return {'message': 'ok'}
        elif rule == '/trees/<string:tree_id>/root_at':
            tid, subtree = get_tid(tree_id)
            if subtree:
                raise InvalidUsage('operation not allowed with subtree')
            node_id = request.json
            tree.tree.set_outgroup(gdn.get_node(t, node_id))
            # app.trees[int(tid)].tree = gdn.root_at(gdn.get_node(t, node_id))
            return {'message': 'ok'}
        elif rule == '/trees/<string:tree_id>/move':
            try:
                node_id, shift = request.json
                gdn.move(gdn.get_node(t, node_id), shift)
                return {'message': 'ok'}
            except AssertionError as e:
                raise InvalidUsage(f'cannot move ${node_id}: {e}')
        elif rule == '/trees/<string:tree_id>/remove':
            try:
                node_id = request.json
                gdn.remove(gdn.get_node(t, node_id))
                return {'message': 'ok'}
            except AssertionError as e:
                raise InvalidUsage(f'cannot remove ${node_id}: {e}')
        elif rule == '/trees/<string:tree_id>/rename':
            try:
                node_id, name = request.json
                gdn.get_node(t, node_id).name = name
                return {'message': 'ok'}
            except AssertionError as e:
                raise InvalidUsage(f'cannot rename ${node_id}: {e}')
        elif rule == '/trees/<string:tree_id>/reload':
            tid, subtree = get_tid(tree_id)
            if subtree:
                raise InvalidUsage('operation not allowed with subtree')

            app.trees.pop(tid, None) # avoid possible key-error
            load_tree(tid)

            return {'message': 'ok'}

    def delete(self, tree_id):
        "Delete tree and all references to it"
        tid = int(tree_id)
        tree = del_tree(tid)
        return {'message': 'ok' if tree else f'tree with id {tid} not found.'}


class Id(Resource):
    def get(self, path):
        if not path.startswith('trees/'):
            raise InvalidUsage('invalid path %r' % path, 404)

        name = path.split('/', 1)[-1]
        # if path.startswith('trees/'):
            # pids = dbget0('id', 'trees WHERE name=?', name)
            # if len(pids) != 1:
                # raise InvalidUsage('unknown tree name %r' % name)
            # return {'id': pids[0]}


# Auxiliary functions.

def init_timer(fn):
    def wrapper(*args, **kwargs):
        if type(args[0]) == int:
            tid = args[0]
            return_val = fn(*args, **kwargs)
        else:
            tid = return_val = fn(*args, **kwargs)
        app.trees[int(tid)].timer = time()
        return return_val
    return wrapper


def load_tree(tree_id):
    "Add tree to app.trees and initialize it if not there, and return it"
    try:
        tid, subtree = get_tid(tree_id)
        tree = app.trees[int(tid)]

        if tree.tree:
            t = gdn.get_node(tree.tree, subtree)
            # Reinitialize if layouts have to be reapplied
            if not tree.initialized:

                print('initializing')
                start = time()

                tree.initialized = True

                print('Traversing')
                for node in t.traverse():
                    node.is_initialized = False
                    node._smfaces = None
                    node._collapsed_faces = None

                print(f'Initialize: {time() - start}')
            return t
        else:
            tree.name, tree.tree, tree.layouts = retrieve_tree(tid)
            if tree.style.ultrametric:
                tree.tree.convert_to_ultrametric()
                gdn.standardize(tree.tree)
            return gdn.get_node(tree.tree, subtree)

    except (AssertionError, IndexError):
        raise InvalidUsage(f'unknown tree id {tree_id}', 404)


def load_tree_from_newick(tid, newick):
    """Load tree into memory from newick"""
    t = Tree(newick)

    if app.trees[int(tid)].style.ultrametric:
        t.convert_to_ultrametric()
        gdn.standardize(t)

    gdn.standardize(t)
    return t


def retrieve_layouts(layouts):
    layouts = layouts or []
    tree_layouts = defaultdict(list)

    for ly in layouts:
        name_split = ly.split(':')

        if len(name_split) != 2:
            continue

        key, ly_name = name_split
        avail = app.avail_layouts.get(key, [])
        if ly_name == '*':
            tree_layouts[key] = avail
        else:
            match = next((ly for ly in avail if ly.__name__ == ly_name ), None)
            if match:
                tree_layouts[key].append(match)

    # Add default layouts
    tree_layouts["default"] = app.default_layouts

    return dict(tree_layouts)

@init_timer
def retrieve_tree(tid):
    """Retrieve tree from tmp pickle file.
    Called when tree has been deleted from memory
    """
    start = time()
    with open(f'/tmp/{tid}.pickle', 'rb') as handle:
        data = pickle.load(handle)

    print(f'Unpickle: {time() - start}')

    name = data["name"]
    tree = data["tree"]
    layouts = retrieve_layouts(data["layouts"])
    return name, tree, layouts
   

def get_drawer(tree_id, args):
    "Return the drawer initialized as specified in the args"
    valid_keys = ['x', 'y', 'w', 'h', 'panel', 'zx', 'zy', 'za',
                  'drawer', 'min_size',
                  'layouts', 'ultrametric', 'collapsed_ids', 
                  'rmin', 'amin', 'amax']

    try:
        assert all(k in valid_keys for k in args.keys()), 'invalid keys'

        get = lambda x, default: float(args.get(x, default))  # shortcut

        viewport = ([get(k, 0) for k in ['x', 'y', 'w', 'h']]
            if all(k in args for k in ['x', 'y', 'w', 'h']) else None)
        assert viewport is None or (viewport[2] > 0 and viewport[3] > 0), \
            'invalid viewport'  # width and height must be > 0

        panel = get('panel', 0)

        zoom = (get('zx', 1), get('zy', 1), get('za', 1))
        assert zoom[0] > 0 and zoom[1] > 0 and zoom[2] > 0, 'zoom must be > 0'

        tid, _ = get_tid(tree_id)
        tree = app.trees[int(tid)]

        active_layouts = args.get('layouts')
        if active_layouts != None:
            update_layouts(active_layouts, tid)

        drawer_name = args.get('drawer', 'RectFaces')
        # Automatically provide aligned drawer when necessary
        if drawer_name not in ['Rect', 'Circ'] and\
                any(getattr(ly, 'contains_aligned_face', False)\
                    for ly in tree.style.layout_fn):
            drawer_name = 'Align' + drawer_name
        drawer_class = next((d for d in drawer_module.get_drawers()
            if d.__name__[len('Drawer'):] == drawer_name), None)

        drawer_class.COLLAPSE_SIZE = get('min_size', 6)
        assert drawer_class.COLLAPSE_SIZE > 0, 'min_size must be > 0'

        limits = (None if not drawer_name.startswith('Circ') else
            (get('rmin', 0), 0,
             get('amin', -180) * pi/180, get('amax', 180) * pi/180))

        collapsed_ids = set(tuple(int(i) for i in node_id.split(','))
            for node_id in json.loads(args.get('collapsed_ids', '[]')))

        update_ultrametric(args.get('ultrametric'), tid)

        active = tree.active
        selected = tree.selected
        searches = tree.searches
        
        return drawer_class(load_tree(tree_id), viewport, panel, zoom,
                    limits, collapsed_ids, active, selected, searches, tree.style)
    except StopIteration:
        raise InvalidUsage(f'not a valid drawer: {drawer_name}')
    except (ValueError, AssertionError) as e:
        raise InvalidUsage(str(e))


def get_newick(tree_id, max_mb):
    "Return the newick representation of the given tree"

    newick = load_tree(tree_id).write()

    size_mb = len(newick) / 1e6
    if size_mb > max_mb:
        raise InvalidUsage('newick too big (%.3g MB)' % size_mb)

    return newick


def get_parents(results):
    "Return a set of parents given a set of results"
    parents = defaultdict(lambda: 0)
    for node in results:
        parent = node.up
        while parent:
            parents[parent] += 1
            parent = parent.up
    return parents


def remove_search(tid, args):
    "Remove search"
    if 'text' not in args:
        raise InvalidUsage('missing search text')

    searches = app.trees[int(tid)].searches
    text = args.pop('text').strip()
    return searches.pop(text, None)


def store_search(tree_id, args):
    "Store the results and parents of a search and return their numbers"
    if 'text' not in args:
        raise InvalidUsage('missing search text')

    text = args.pop('text').strip()
    func = get_search_function(text)

    try:
        results = set(node for node in load_tree(tree_id).traverse() if func(node))

        if len(results) == 0:
            return 0, 0

        parents = get_parents(results)

        tid = get_tid(tree_id)[0]
        app.trees[int(tid)].searches[text] = (results, parents)

        return len(results), len(parents)
    except InvalidUsage:
        raise
    except Exception as e:
        raise InvalidUsage(f'evaluating expression: {e}')


def get_selections(tree_id):
    tid, subtree = get_tid(tree_id)
    tree = app.trees[int(tid)]
    node = gdn.get_node(tree.tree, subtree)
    return [ name for name, (results, _) in tree.selected.items() if node in results ]


def get_node_id(tree, node, node_id):
    parent = node.up
    if not parent:
        node_id.reverse()
        return node_id
    node_id.append(parent.children.index(node))
    return get_node_id(tree, parent, node_id)


def get_selection_info(tid, args):
    "Get selection info from their nodes"
    if 'text' not in args:
        raise InvalidUsage('missing selection text')
    tree = app.trees[int(tid)]
    name = args.pop('text').strip()
    nodes = tree.selected.get(name, [[]])[0]

    props = args.pop('props', '').strip().split(',')
    no_props = len(props) == 1 and props[0] == ''

    if 'node_id' in props or no_props or '*' in props:
        node_ids = [ ",".join(map(str, get_node_id(tree.tree, node, []))) 
                for node in nodes ]
    if no_props:
        return node_ids

    node_props = []
    for idx, node in enumerate(nodes):
        if props[0] == "*":
            node_id = node_ids[idx]
            node_props.append({ **node.props, 'node_id': node_id })
        else:
            node_p = { p: node.props.get(p) for p in props }
            if 'node_id' in props:
                node_p['node_id'] = node_ids[idx]
            node_props.append(node_p)


    return node_props


def remove_selection(tid, args):
    "Remove selection"
    if 'text' not in args:
        raise InvalidUsage('missing selection text')
    name = args.pop('text').strip()
    return app.trees[int(tid)].selected.pop(name, None)


def change_selection_name(tid, args):
    if 'name' not in args or 'newname' not in args:
        raise InvalidUsage('missing renaming parameters')

    name = args.pop('name').strip()
    selected = app.trees[int(tid)].selected

    if name not in selected.keys():
        raise InvalidUsage(f'selection {name} does not exist')

    new_name = args.pop('newname').strip()
    selected[new_name] = selected[name]
    selected.pop(name)


def unselect_node(tree_id, args):
    tid, subtree = get_tid(tree_id)
    tree = app.trees[int(tid)]
    node = gdn.get_node(tree.tree, subtree)
    name = args.pop('text', '').strip()

    if name in tree.selected.keys():
        selections = { name: tree.selected[name] }
    else:
        selections = dict(tree.selected)

    removed = False
    for name, (results, parents) in selections.items():
        nresults = len(results)
        results.discard(node)
        if len(results) == 0:
            removed = True
            tree.selected.pop(name)
        elif nresults > len(results):
            removed = True
            parents = get_parents(results)
            tree.selected[name] = (results, parents)

    return removed


def search_to_selection(tid, args):
    "Store search as selection"
    if 'text' not in args:
        raise InvalidUsage('missing selection text')

    text = args.copy().pop('text').strip()
    selected = app.trees[int(tid)].selected

    if text in selected.keys():
        raise InvalidUsage('selection already exists')

    search = remove_search(tid, args)
    selected[text] = search


def prune_by_selection(tid, args):
    "Prune tree by keeping selections identified by their names"

    if 'names' not in args:
        raise InvalidUsage('missing selection names')

    names = set(args.pop('names').strip().split(','))
    tree = app.trees[int(tid)]

    selected = set()
    for name,(results,_) in tree.selected.items():
        if name in names:
            selected.update(results)

    if len(selected) == 0:
        raise InvalidUsage('selection does not exist')

    tree.tree.prune(selected)

    gdn.standardize(tree.tree)

    tree.initialized = False


def update_selection(tree, name, results, parents):
    if name in tree.selected.keys():
        all_results, all_parents = tree.selected[name]
        all_results.update(results)
        for p, v in parents.items():  # update parents defaultdict
            all_parents[p] += v
        tree.selected[name] = (all_results, all_parents)
    else:
        tree.selected[name] = (results, parents)

    results, parents = tree.selected[name]
    return len(results), len(parents)


def store_selection(tree_id, args):
    "Store the results and parents of a selection and return their numbers"
    if 'text' not in args:
        raise InvalidUsage('missing selection text')

    tid, subtree = get_tid(tree_id)
    app_tree = app.trees[int(tid)]
    node = gdn.get_node(app_tree.tree, subtree)

    parents = get_parents([node])

    name = args.pop('text').strip()
    return update_selection(tree, name, set([node]), parents)


def activate_node(tree_id):
    tid, subtree = get_tid(tree_id)
    tree = app.trees[int(tid)]
    node = gdn.get_node(tree.tree, subtree)
    tree.active.results.add(node)
    tree.active.parents.clear()
    tree.active.parents.update(get_parents(tree.active.results))


def deactivate_node(tree_id):
    tid, subtree = get_tid(tree_id)
    tree = app.trees[int(tid)]
    node = gdn.get_node(tree.tree, subtree)
    tree.active.results.discard(node)
    tree.active.parents.clear()
    tree.active.parents.update(get_parents(tree.active.results))


def store_active(tree, args):
    if 'text' not in args:
        raise InvalidUsage('missing selection text')

    name = args.pop('text').strip()
    results = copy(tree.active.results)
    parents = copy(tree.active.parents)

    remove_active(tree)

    return update_selection(tree, name, results, parents)


def remove_active(tree):
    tree.active.parents.clear()
    tree.active.results.clear()



def get_search_function(text):
    "Return a function of a node that returns True for the searched nodes"
    if text.startswith('/'):
        return get_command_search(text)  # command-based search
    elif text == text.lower():
        return lambda node: text in node.name.lower()  # case-insensitive search
    else:
        return lambda node: text in node.name  # case-sensitive search


def get_command_search(text):
    "Return the appropriate node search function according to the command"
    parts = text.split(None, 1)
    if parts[0] not in ['/r', '/e']:
        raise InvalidUsage('invalid command %r' % parts[0])
    if len(parts) != 2:
        raise InvalidUsage('missing argument to command %r' % parts[0])

    command, arg = parts
    if command == '/r':  # regex search
        return lambda node: re.search(arg, node.name)
    elif command == '/e':  # eval expression
        return get_eval_search(arg)
    else:
        raise InvalidUsage('invalid command %r' % command)


def get_eval_search(expression):
    "Return a function of a node that evaluates the given expression"
    try:
        code = compile(expression, '<string>', 'eval')
    except SyntaxError as e:
        raise InvalidUsage(f'compiling expression: {e}')

    return lambda node: safer_eval(code, {
        'name': node.name, 'is_leaf': node.is_leaf(),
        'length': node.dist, 'dist': node.dist, 'd': node.dist,
        'props': node.props, 'p': node.props,
        'get': dict.get,
        'children': node.children, 'ch': node.children,
        'size': node.size, 'dx': node.size[0], 'dy': node.size[1],
        'regex': re.search,
        'len': len, 'sum': sum, 'abs': abs, 'float': float, 'pi': pi})


def safer_eval(code, context):
    "Return a safer version of eval(code, context)"
    for name in code.co_names:
        if name not in context:
            raise InvalidUsage('invalid use of %r during evaluation' % name)
    return eval(code, {'__builtins__': {}}, context)


def sort(tree_id, node_id, key_text, reverse):
    "Sort the (sub)tree corresponding to tree_id and node_id"
    t = load_tree(tree_id)

    try:
        code = compile(key_text, '<string>', 'eval')
    except SyntaxError as e:
        raise InvalidUsage(f'compiling expression: {e}')

    def key(node):
        return safer_eval(code, {
            'node': node, 'name': node.name, 'is_leaf': node.is_leaf(),
            'length': node.dist, 'dist': node.dist, 'd': node.dist,
            'size': node.size, 'dx': node.size[0], 'dy': node.size[1],
            'children': node.children, 'ch': node.children,
            'len': len, 'sum': sum, 'abs': abs})

    gdn.sort(gdn.get_node(t, node_id), key, reverse)


def add_trees_from_request():
    "Add trees to the app dict return a dict of {name: id}"
    if request.form:
        trees = get_trees_from_form()
    else:
        data = get_fields(required=['name', 'newick'],  # id
                          valid_extra=['layouts', 'description'])
        trees = [data]

    return {data['name']: add_tree(data) for data in trees}


def get_trees_from_form():
    "Return list of dicts with tree info read from a form in the request"
    form = request.form
    if 'trees' in request.files:
        text = get_file_contents(request.files['trees'])
        try:
            trees = nexus.get_trees(text)
            return [{'name': name, 'newick': newick}
                        for name,newick in trees.items()]
        except nexus.NexusError:
            return [{'name': form['name'], 'newick': text,
                     'description': form.get('description', '')}]
    else:
        return [{
            'id': form.get('id'),
            'name': form['name'], 
            'newick': form['newick'],
            'description': form.get('description', ''),
            'layouts': form.get('layouts', [])
            }]


def get_file_contents(fp):
    "Return the contents of a file received as formdata"
    try:
        data = fp.stream.read()
        if fp.filename.endswith('.gz'):
            data = gzip.decompress(data)
        return data.decode('utf-8').strip()
    except (gzip.BadGzipFile, UnicodeDecodeError) as e:
        raise InvalidUsage(f'when reading {fp.filename}: {e}')


@init_timer
def add_tree(data):
    "Add tree with given data and return its id"
    tid = int(data['id'])
    name = data['name']
    newick = data.get('newick', None)
    layouts = data.get('layouts', [])
    if type(layouts) == str:
        layouts = layouts.split(",")

    del_tree(tid)  # delete if there is a tree with same id

    if newick:
        tree = load_tree_from_newick(tid, newick)
    else:
        tree = data.get('tree', None)
        if not tree:
            raise InvalidUsage('Either Newick or Tree object has to be provided.')
    
    app_tree = app.trees[int(tid)]
    app_tree.name = name
    app_tree.tree = tree
    app_tree.layouts = retrieve_layouts(layouts)

    print("Tree added to app.trees")

    start = time()
    print('dumping')
    # Write tree data as a temporary pickle file
    obj = { 'name': name, 'layouts': layouts, 'tree': tree }
    # with open(f'/tmp/{tid}.pickle', 'wb') as handle:
        # pickle.dump(obj, handle)

    print(f'Dump: {time() - start}')

    return tid


def modify_tree_fields(tree_id):
    "Modify in the database the tree fields that appear in a request"
    tid = int(tree_id)

    data = get_fields(valid_extra=[
        'name', 'description', 'newick'])

    if not data:
        return {'message': 'ok'}


def update_app_available_layouts():
    try:
        from .. import layout as layout_modules
        avail_layouts = get_layouts_from_getters(layout_modules)
    except Exception as e:
        raise "Error while updating app layouts.\n{e}"
    else:
        avail_layouts.pop("default_layouts", None)
        app.avail_layouts = avail_layouts


def get_layouts_from_getters(layout_modules):
    def get_modules(ly_modules):
        return ( getattr(ly_modules, module) for module in dir(ly_modules)\
                if not module.startswith("__")) # and module != "default_layouts")
    def get_layouts(module):
        return ( getattr(module, getter)() for getter in dir(module)\
                if not getter.startswith("_")\
                and getter.startswith("get_layout_") )

    all_layouts = {}
    all_modules = get_modules(layout_modules)
    for module in all_modules:
        layouts = get_layouts(module)
        name = module.__name__.split(".")[-1]
        all_layouts[name] = list(layouts)
        # Set _module attr for future reference (update_layouts)
        for ly in all_layouts[name]:
            ly._module = name

        # if type(next(layouts, None)) == FunctionType:
            # Simple file with layout function getters
            # all_layouts[name] = list(layouts)
        # else:
            # # Module of layout function getters
            # all_layouts[module.__name__] = []
            # for inner_mod in get_modules(module):
                # all_layouts[module.__name__].extend(get_layouts(inner_mod))

    return all_layouts

# Layout related functions
def get_layouts(layouts=[], tree_style=TreeStyle()):
    # Get layouts from their getters in layouts module:
    # smartview/redender/layouts
    layouts_from_module = get_layouts_from_getters(layout_modules)

    # Get default layouts
    default_layouts = layouts_from_module.pop("default_layouts")

    avail_layouts = layouts_from_module

    # Get layouts from TreeStyle
    ts_layouts = tree_style.layout_fn

    layouts = list(set(default_layouts + ts_layouts + layouts))

    for ly in layouts:
        ly._module = "default"

    return [ ly for ly in layouts if ly.__name__ != '<lambda>' ], avail_layouts


def update_layouts(active_layouts, tid):
    """ Update app layouts based on front end status """
    tree = app.trees[int(tid)]
    ts_layouts = [ f'{ly._module}:{ly.__name__}' for ly in tree.style.layout_fn\
                if ly.__name__ != '<lambda>' ]
    reinit_trees = False
    for module, layouts in tree.layouts.items():
        for layout in layouts:
            name = f'{module}:{layout.__name__}'
            status = name in ts_layouts
            new_status = name in active_layouts
            if status != new_status:
                reinit_trees = True
                # Update tree.style layout functions
                if new_status == True:
                    tree.style.layout_fn = layout
                elif new_status == False:
                    tree.style.del_layout_fn(name)  # remove layout_fn from ts

    if reinit_trees:
        if app.memory_only:
            tree.initialized = False
        else:
            for t in app.trees.values():
                t.initialized = False


def update_ultrametric(ultrametric, tid):
    """ Update trees if ultrametric option toggled """
    tree = app.trees[int(tid)]
    # Boolean from front-end 0 or 1
    ultrametric = True if (ultrametric and int(ultrametric)) else False
    if tree.style.ultrametric != ultrametric:
        tree.style.ultrametric = ultrametric
        if ultrametric == True:
            tree.tree.convert_to_ultrametric()
            gdn.standardize(tree.tree)
        else:
            app.trees.pop(tid, None) # delete from memory


def get_tid(tree_id):
    "Return the tree id and the subtree id, with the appropriate types"
    try:
        if type(tree_id) == int:
            return tree_id, []
        else:
            tid, *subtree = tree_id.split(',')
            return int(tid), [int(n) for n in subtree]
    except ValueError:
        raise InvalidUsage(f'invalid tree id {tree_id}', 404)


def del_tree(tid):
    "Delete a tree and everywhere where it appears referenced"
    shutil.rmtree(f'/tmp/{tid}.pickle', ignore_errors=True)
    return app.trees.pop(tid, None)


def purge(interval=None, max_time=30*60):
    """Delete trees that have been inactive for a certain period of time
        :interval: if set, recursively calls purge after given interval.
        :max_time: maximum inactivity time in seconds. Default 30 min.
    """
    trees = list(app.trees.keys())
    for tid in trees:
        inactivity_time = time() - app.trees[tid].timer
        if inactivity_time > max_time: 
            del_tree(tid)
    # Call self after interval
    if interval: # in seconds
        print(f'Current trees in memory: {len(list(app.trees.keys()))}')
        Timer(interval, purge, [interval, max_time]).start()


def strip(d):
    "Return dictionary without the keys that have empty values"
    d_stripped = {}
    for k, v in d.items():
        if v:
            d_stripped[k] = d[k]
    return d_stripped


def get_fields(required=None, valid_extra=None):
    "Return fields and raise exception if missing required or invalid present"
    if not request.json:
        raise InvalidUsage('missing json content')

    data = request.json.copy()

    if required and any(x not in data for x in required):
        raise InvalidUsage(f'must have the fields {required}')

    valid = (required or []) + (valid_extra or [])
    if not all(x in valid for x in data):
        raise InvalidUsage(f'can only have the fields {valid}')

    return data


def copy_style(tree_style):
    def add_faces_to_header(header, facecontainer):
        for column, face_list in facecontainer.items():
            for face in face_list:
                header.add_face(face, column=column)

    header = tree_style.aligned_panel_header

    top = deepcopy(dict(header.top))
    bottom = deepcopy(dict(header.bottom))

    ts = deepcopy(tree_style)
    add_faces_to_header(ts.aligned_panel_header.top, top)
    add_faces_to_header(ts.aligned_panel_header.bottom, bottom)

    return ts


# App initialization.

def initialize(tree=None, tree_style=None, layouts=[], memory_only=False):
    "Initialize the database and the flask app"
    app = Flask(__name__, instance_relative_config=True)
    configure(app)

    api = Api(app)
    add_resources(api)

    app.memory_only = memory_only

    tree_style = copy_style(tree_style) if tree_style else TreeStyle()

    # App associated layouts
    # Layouts will be accessible for each tree independently
    app.default_layouts, app.avail_layouts = get_layouts(layouts, tree_style)
    # Dict containing AppTree dataclasses with tree info
    app.trees = defaultdict(lambda: AppTree(
        name=get_random_string(10),
        style=copy_style(tree_style),
        layouts = app.default_layouts,
        timer = time(),
        searches = {},
        selected = {},
        active = draw.Active(set(), defaultdict(lambda: 0)),
    ))

    if tree:
        # If a tree was provided, the entry point is the visualizer
        # :tree: is only a tree_name. The tree will be added to the db later
        @app.route('/')
        def index():
            return redirect(url_for('static', filename='gui.html', tree=tree))
    elif app.memory_only:
        @app.route('/')
        def index():
            return redirect(url_for('static', filename='gui.html'))
    else:
        # Else, provide a user interface for entering a newick to visualize
        @app.route('/')
        def index():
            return redirect(url_for('static', filename='upload_tree.html'))


    @app.route('/help')
    def description():
        return ('<html>\n<head>\n<title>Description</title>\n</head>\n<body>\n'
            '<pre>' + __doc__ + '</pre>\n'
            '<p>For analysis, <a href="/static/gui.html">use our gui</a>!</p>\n'
            '</body>\n</html>')

    @app.errorhandler(InvalidUsage)
    def handle_invalid_usage(error):
        response = jsonify({'message': error.message})
        response.status_code = error.status_code
        return response

    api.handle_error = None
    # so our handling is called even when being served from gunicorn

    return app


def configure(app):
    "Set the configuration for the flask app"
    app.root_path = os.path.abspath('.')  # in case we launched from another dir
    app.instance_path = app.root_path + '/instance'

    CORS(app)  # allow cross-origin resource sharing (requests from other domains)

    Compress(app)  # send results using gzip

    app.config.from_mapping(
        SEND_FILE_MAX_AGE_DEFAULT=0,  # do not cache static files
        SECRET_KEY=' '.join(os.uname()))  # for testing, or else use config.py

    if os.path.exists(f'{app.instance_path}/config.py'):
        app.config.from_pyfile(f'{app.instance_path}/config.py')  # overrides


def add_resources(api):
    "Add all the REST endpoints"
    add = api.add_resource  # shortcut
    add(Drawers, '/drawers/<string:name>/<string:tree_id>')
    add(Layouts, '/layouts', '/layouts/<string:tree_id>','/layouts/list', '/layouts/update')
    add(Trees,
        '/trees',
        '/trees/<string:tree_id>',
        '/trees/<string:tree_id>/nodeinfo',
        '/trees/<string:tree_id>/name',
        '/trees/<string:tree_id>/newick',
        '/trees/<string:tree_id>/draw',
        '/trees/<string:tree_id>/size',
        '/trees/<string:tree_id>/properties',
        '/trees/<string:tree_id>/nodecount',
        '/trees/<string:tree_id>/ultrametric',
        '/trees/<string:tree_id>/select',  # select node
        '/trees/<string:tree_id>/unselect',  # unselect node
        '/trees/<string:tree_id>/selections', # selections perfomed on a node
        '/trees/<string:tree_id>/all_selections',  # name and nresults, nparents for each selection
        '/trees/<string:tree_id>/selection/info',  # get selection info: list of node_ids or dict with their desired properties
        '/trees/<string:tree_id>/remove_selection',
        '/trees/<string:tree_id>/change_selection_name',
        '/trees/<string:tree_id>/search_to_selection',  # convert search to selection
        '/trees/<string:tree_id>/prune_by_selection',  # prune based on selection
        '/trees/<string:tree_id>/activate',
        '/trees/<string:tree_id>/deactivate',
        '/trees/<string:tree_id>/store_active',
        '/trees/<string:tree_id>/remove_active',
        '/trees/<string:tree_id>/all_active',
        '/trees/<string:tree_id>/search',
        '/trees/<string:tree_id>/searches',
        '/trees/<string:tree_id>/remove_search',
        '/trees/<string:tree_id>/sort',
        '/trees/<string:tree_id>/root_at',
        '/trees/<string:tree_id>/move',
        '/trees/<string:tree_id>/remove',
        '/trees/<string:tree_id>/rename',
        '/trees/<string:tree_id>/reload')


def run_smartview(tree=None, tree_name=None, tree_style=None, layouts=[],
        memory_only=False, port=5000, run=True):
    # Set tree_name to None if no tree was provided
    # Generate tree_name if none was provided
    tree_name = tree_name or get_random_string(10) if tree else None

    global app
    app = initialize(tree_name, tree_style, layouts, memory_only=memory_only)
    # purge inactive trees every 15 minutes
    purge(interval=15*60, max_time=30*60)

    # TODO: Create app.recent_trees with paths to recently viewed trees

    if tree: 
        gdn.standardize(tree)
        tree_data = { 
            'id': 0,  # id to be replaced by actual hash
            'name': tree_name,
            'tree': tree,
            'layouts': []
        }
        with app.app_context():
            tid = add_tree(tree_data)
            print(f'Added tree {tree_name} with id {tid}.')

    if run:
        app.run(debug=True, use_reloader=False, port=port)
    else:
        return app


if __name__ == '__main__':
    run_smartview(memory_only=True)


# But for production it's better if we serve it with something like:
#   gunicorn server:app

# To do so, uncomment the following line
# app = run_smartview(memory_only=True, run=False)<|MERGE_RESOLUTION|>--- conflicted
+++ resolved
@@ -41,20 +41,11 @@
 from itsdangerous import TimedJSONWebSignatureSerializer as JSONSigSerializer
 from werkzeug.security import generate_password_hash, check_password_hash
 
-<<<<<<< HEAD
-from ete4 import Tree
-from ete4.smartview import TreeStyle, layout_modules, TextFace
-from ete4.smartview.ete.face_positions import FACE_POSITIONS, _HeaderFaceContainer
-from ete4.parser.newick import NewickError
-from ete4.smartview.utils import InvalidUsage, get_random_string
-from ete4.smartview.ete import nexus, draw, gardening as gdn
-=======
 from ... import Tree
 from .. import TreeStyle, layout_modules
 from ..utils import InvalidUsage, get_random_string
 from ..renderer import nexus, gardening as gdn
 from ..renderer import drawer as drawer_module
->>>>>>> 4b45105a
 
 # call initialize() to fill it up
 app = None
