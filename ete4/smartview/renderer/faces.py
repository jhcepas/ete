--- conflicted
+++ resolved
@@ -1421,11 +1421,7 @@
             seq = self.get_seq(sm_start, sm_end)
             sm_x = sm_x if drawer.TYPE == 'rect' else x0
             y, h = get_height(sm_x, y)
-<<<<<<< HEAD
-            sm_box = Box(sm_x+sm_x0, y, posw * len(seq), h)
-=======
             sm_box = Box(sm_x0 + sm_x, y, posw * len(seq), h)
->>>>>>> d2d59b7a
 
             if self.seq_format == 'compactseq' or posw * zx < self._min_fsize:
                 aa_type = "notext"
