--- conflicted
+++ resolved
@@ -1500,7 +1500,6 @@
 
         for i in range(sm_start, sm_end + 1):
             x = x0 + i * dx
-<<<<<<< HEAD
             number = range_factor * i * dx
 
             if number == 0:
@@ -1510,10 +1509,6 @@
 
             text = text.rstrip('0').rstrip('.') if '.' in text else text
 
-=======
-            number = range_factor * x
-            text = self.formatter % number if self.formatter else str(number)
->>>>>>> 17e4c43f
             self.compute_fsize(self.tick_width / len(text), dy, zx, zy)
             text_style = {
                 'max_fsize': self._fsize,
