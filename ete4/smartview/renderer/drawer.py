"""
Classes and functions for drawing a tree.
"""

from math import sin, cos, pi, sqrt, atan2
from collections import namedtuple, OrderedDict, defaultdict, deque
import random

from time import time

from .walk import walk
from .. import TreeStyle
from .face_positions import FACE_POSITIONS, get_FaceAreas
from .draw_helpers import * 

Size = namedtuple('Size', 'dx dy')  # size of a 2D shape (sizes are always >= 0)
Active = namedtuple('Active', 'results parents')


# They are all "generalized coordinates" (can be radius and angle, say).


# The convention for coordinates is:
#   x increases to the right, y increases to the bottom.
#
#  +-----> x          +------.
#  |                   \   a .
#  |                    \   .   (the angle thus increases clockwise too)
#  v y                 r \.
#
# This is the convention normally used in computer graphics, including SVGs,
# HTML Canvas, Qt, and PixiJS.
#
# The boxes (shapes) we use are:
#
# * Rectangle         w
#              x,y +-----+          so (x,y) is its (left,top) corner
#                  |     | h        and (x+w,y+h) its (right,bottom) one
#                  +-----+
#
# * Annular sector   r,a .----.
#                       .  dr .     so (r,a) is its (inner,smaller-angle) corner
#                       \   .       and (r+dr,a+da) its (outer,bigger-angle) one
#                        \. da

# Drawing.

class Drawer:
    "Base class (needs subclassing with extra functions to draw)"

    COLLAPSE_SIZE = 6  # anything that has less pixels will be outlined

    MIN_SIZE = 1  # anything that has less pixels will not be drawn

    TYPE = 'base'  # can be 'rect' or 'circ' for working drawers

    NPANELS = 1 # number of drawing panels (including the aligned ones)

    def __init__(self, tree, viewport=None, panel=0, zoom=(1, 1),
                 limits=None, collapsed_ids=None, 
                 active=None, selected=None, searches=None,
                 layouts=None, tree_style=None):
        self.tree = tree
        self.viewport = Box(*viewport) if viewport else None
        self.panel = panel
        self.zoom = zoom
        self.xmin, self.xmax, self.ymin, self.ymax = limits or (0, 0, 0, 0)
        self.collapsed_ids = collapsed_ids or set()  # manually collapsed
        self.active = active or Active(set(), defaultdict(lambda: 0))  # looks like (results, parents)
        self.selected = selected or {}  # looks like {node_id: (node, parents)}
        self.searches = searches or {}  # looks like {text: (results, parents)}
        self.layouts = layouts or []
        self.tree_style = tree_style
        if not self.tree_style:
            self.tree_style = TreeStyle()

    def draw(self):
        "Yield graphic elements to draw the tree"
        self.outline = None  # sbox surrounding the current collapsed nodes
        self.collapsed = []  # nodes that are curretly collapsed together
        self.nodeboxes = []  # boxes surrounding all nodes and collapsed boxes
        self.node_dxs = [[]]  # lists of nodes dx (to find the max)
        self.bdy_dys = [[]]  # lists of branch dys and total dys

        if self.panel == 0:
            self.tree_style.aligned_grid_dxs = defaultdict(lambda: 0)

        if self.panel in (2, 3):
            yield from self.draw_aligned_headers()

        else:
            point = self.xmin, self.ymin
            first_counter = last_counter = descend_counter = 0
            first_time = 0
            for it in walk(self.tree):
                graphics = []
                if it.first_visit:
                    start = time()

                    point = self.on_first_visit(point, it, graphics)

                    if not it.descend:
                        descend_counter += 1
                    first_counter += 1
                    first_time += time() - start
                else:
                    last_counter += 1
                    point = self.on_last_visit(point, it, graphics)
                yield from graphics

            print(f'First visit ({first_counter}): {first_time}')
            print(f'Descend: {descend_counter}')
            print(f'Last visit: {last_counter}')

            if self.outline:
                yield from self.get_outline()

            if self.panel == 0:  # draw in preorder the boxes we found in postorder
                max_dx = max([box[1].dx for box in self.nodeboxes] + [0])
                self.tree_style.aligned_grid_dxs[-1] = max_dx
                yield from self.nodeboxes[::-1]  # (so they overlap nicely)

    def on_first_visit(self, point, it, graphics):
        "Update list of graphics to draw and return new position"
        box_node = make_box(point, self.node_size(it.node))
        x, y = point
        it.node.is_collapsed = False

        if not self.in_viewport(box_node):
            self.bdy_dys[-1].append( (box_node.dy / 2, box_node.dy) )
            it.descend = False  # skip children
            return x, y + box_node.dy

        if not it.node.sm_style['draw_descendants']:
            # Skip descendants => in collapsed_ids
            self.collapsed_ids.add(it.node_id)

        is_manually_collapsed = it.node_id in self.collapsed_ids

        if is_manually_collapsed and self.outline:
            graphics += self.get_outline()  # so we won't stack with its outline

        if is_manually_collapsed or self.is_small(box_node):
            self.node_dxs[-1].append(box_node.dx)
            self.collapsed.append(it.node)
            self.outline = stack(self.outline, box_node)
            it.descend = False  # skip children
            return x, y + box_node.dy

        if self.outline:
            graphics += self.get_outline()

        self.bdy_dys.append([])

        dx, dy = self.content_size(it.node)
        if it.node.is_leaf():
            return self.on_last_visit((x + dx, y + dy), it, graphics)
        else:
            self.node_dxs.append([])
            return x + dx, y

    def on_last_visit(self, point, it, graphics):
        "Update list of graphics to draw and return new position"

        # Searches
        searched_by = set( text for text,(results,_) in self.searches.items()
                if it.node in results )
        # Selection
        selected_by = [ text for text,(results,_) in self.selected.items()
                if it.node in results ]
        active_by = [ "active" ] if it.node in self.active.results else []
        # Only if node is collapsed
        selected_children = []
        active_children = 0
        if self.outline:
            if all(child in self.collapsed for child in it.node.children):
                searched_by.update( text for text,(results,parents) in self.searches.items()
                        if any(node in results or node in parents.keys() for node in self.collapsed) )
                active_children = self.get_active_children()
                selected_children = self.get_selected_children()
            graphics += self.get_outline()

        x_after, y_after = point
        dx, dy = self.content_size(it.node)
        x_before, y_before = x_after - dx, y_after - dy

        content_graphics = list(self.draw_content(it.node, (x_before, y_before),
            active_children, selected_children))
        graphics += content_graphics

        ndx = (drawn_size(content_graphics, self.get_box).dx if it.node.is_leaf()
                else (dx + max(self.node_dxs.pop() or [0])))
        self.node_dxs[-1].append(ndx)

        box = Box(x_before, y_before, ndx, dy)
        self.nodeboxes += self.draw_nodebox(it.node, it.node_id, box,
                list(searched_by) + selected_by + active_by,
                { 'fill': it.node.sm_style.get('bgcolor') })

        return x_before, y_after;

    def draw_content(self, node, point, active_children=0, selected_children=[]):
        "Yield the node content's graphic elements"
        x, y = point
        dx, dy = self.content_size(node)

        # Find branch dy of first child (bdy0), last (bdy1), and self (bdy).
        bdy_dys = self.bdy_dys.pop()  # bdy_dys[i] == (bdy, dy)
        bdy0 = bdy1 = dy / 2  # branch dys of the first and last children
        if bdy_dys:
            bdy0 = bdy_dys[0][0]
            bdy1 = sum(bdy_dy[1] for bdy_dy in bdy_dys[:-1]) + bdy_dys[-1][0]
        bdy = (bdy0 + bdy1) / 2  # this node's branch dy
        self.bdy_dys[-1].append( (bdy, dy) )

        # Collapsed nodes will be drawn from self.draw_collapsed()
        if not node.is_collapsed or node.is_leaf():
            bdy0_, bdy1_ = (0, dy) if node.is_leaf() else (bdy0, bdy1)
            yield from self.draw_node(node, point, dx, bdy, bdy0_, bdy1_,
                    active_children, selected_children)

        # Draw the branch line ("lengthline") and a line spanning all children.
        if self.panel == 0:
            node_style = node.sm_style
            if dx > 0:
                parent_of = set(text for text,(_,parents) in self.searches.items()
                                if node in parents.keys())
                parent_of.update(text for text,(_,parents) in self.selected.items()
                                if node in parents.keys())
                hz_line_style = {
                        'type': node_style['hz_line_type'],
                        'stroke-width': node_style['hz_line_width'],
                        'stroke': node_style['hz_line_color'],
                }
                yield from self.draw_lengthline((x, y + bdy), (x + dx, y + bdy),
                                list(parent_of), hz_line_style)

            if bdy0 != bdy1:
                vt_line_style = {
                        'type': node_style['vt_line_type'],
                        'stroke-width': node_style['vt_line_width'],
                        'stroke': node_style['vt_line_color'],
                }
                yield from self.draw_childrenline((x + dx, y + bdy0),
                                                  (x + dx, y + bdy1),
                                                  style=vt_line_style)

            nodedot_style = {
                    'shape': node_style['shape'],
                    'size': node_style['size'],
                    'fill': node_style['fgcolor'],
            }
            
            yield from self.draw_nodedot((x + dx, y + bdy),
                    dy * self.zoom[1], nodedot_style)

<<<<<<< HEAD
            # nresults = len(parent_of)
            # n += (1 if node_style['size') > 0 else 0)
            # for idx, text in enumerate(parent_of):
                # yield 
=======
>>>>>>> df2dab85

    def draw_aligned_headers(self):
        # Draw aligned panel headers
        def it_fits(box, pos):
            _, _, dx, dy = box
            return dx * zx > self.MIN_SIZE\
                    and dy * zy > self.MIN_SIZE

        def draw_face(face, pos, row, n_row, n_col, dx_before, dy_before):
            if face.get_content():
                box = face.compute_bounding_box(self, (0, 0), size, 
                            None, None, None, None, None,
                            pos, row, n_row, n_col,
                            dx_before, dy_before)
                if (it_fits(box, pos) and face.fits()) or face.always_drawn:
                    yield from face.draw(self)

        def draw_faces_at_pos(faces, pos, iteration):
            n_col = max(faces.keys(), default = -1) + 1
            dx_before = 0
            for col, face_list in sorted(faces.items()):
                if col > 0:
                    # Avoid changing-size error when zooming very quickly
                    dxs = list(faces._grid_dxs.items())
                    dx_before = sum(v for k, v in dxs if k < col and k >= 0)
                dx_max = 0
                dy_before = 0
                n_row = len(face_list)
                for row, face in enumerate(face_list):
                    drawn_face = list(draw_face(face, pos, row, n_row, n_col,
                            dx_before, dy_before))
                    if drawn_face:
                        _, _, dx, dy = face.get_box()
                        hz_padding = 2 * face.padding_x / zx
                        vt_padding = 2 * face.padding_y / zy
                        dx_max = max(dx_max, (dx or 0) + hz_padding)
                        dy_before += dy + vt_padding
                        yield from drawn_face
                # Update dx_before
                dx_grid = faces._grid_dxs.get(col, 0)
                if iteration == 0:
                    # Compute aligned grid
                    dx_grid = max(dx_grid, dx_max)
                    faces._grid_dxs[col] = dx_grid
                else:
                    dx_before += dx_grid

        size = ( self.viewport.dx, self.viewport.dy )
        _, zy, zx = self.zoom
        graphics = []

        if self.panel == 2:
            deque(draw_faces_at_pos(self.tree_style.aligned_panel_header,
                    "aligned_bottom", 0))
            graphics += draw_faces_at_pos(self.tree_style.aligned_panel_header,
                    "aligned_bottom", 1)

        if self.panel == 3:
            deque(draw_faces_at_pos(self.tree_style.aligned_panel_footer,
                    "aligned_top", 0))
            graphics += draw_faces_at_pos(self.tree_style.aligned_panel_footer,
                    "aligned_top", 1)

        return graphics

    def get_outline(self):
        "Yield the outline representation"
        graphics = []

        node0 = self.collapsed[0]
        uncollapse = len(self.collapsed) == 1 and node0.is_leaf()

        x, y, _, _, _ = self.outline
        collapsed_node = self.get_collapsed_node()

        searched_by = [ text for text,(results,parents) in self.searches.items()
            if collapsed_node in results\
            or any(node in results or node in parents.keys() for node in self.collapsed) ]
        selected_by = [ text for text,(results,parents) in self.selected.items()
            if collapsed_node in results ]
        active_by = [ "active" ] if collapsed_node in self.active.results else []
        active_children = self.get_active_children()
        selected_children = self.get_selected_children()

        if uncollapse:
            self.bdy_dys.append([])
            graphics += self.draw_content(node0, (x, y))
        else:
            self.bdy_dys[-1].append( (self.outline.dy / 2, self.outline.dy) )
            graphics += self.draw_collapsed(collapsed_node, active_children, selected_children)

        is_manually_collapsed = collapsed_node in self.collapsed
        is_small = self.is_small(make_box((x, y),
            self.node_size(collapsed_node)))

        ndx = drawn_size(graphics, self.get_box).dx
        self.collapsed = []
        self.node_dxs[-1].append(ndx)

        # Draw collapsed node nodebox when necessary
        if is_manually_collapsed or is_small or collapsed_node.dist == 0:
            name, properties = collapsed_node.name, collapsed_node.props

            box = draw_nodebox(self.flush_outline(ndx), name, 
                    properties, [], searched_by + selected_by + active_by,
                    { 'fill': collapsed_node.sm_style.get('bgcolor') })
            self.nodeboxes.append(box)
        else:
            self.flush_outline()

        yield from graphics

    def flush_outline(self, minimum_dx=0):
        "Return box outlining the collapsed nodes and reset the current outline"
        x, y, dx_min, dx_max, dy = self.outline
        self.outline = None
        return Box(x, y, max(dx_max, minimum_dx), dy)

    def get_collapsed_node(self):
        """Get node that will be rendered as a collapsed node.
        Either the only node collapsed or the parent of all collapsed nodes."""

        node0 = self.collapsed[0]
        if len(self.collapsed) == 1:
            node0.is_collapsed = True
            return node0
        
        parent = node0.up
        if all(node.up == parent for node in self.collapsed[1:]) and\
           all(child in self.collapsed for child in parent.children):
            parent.is_collapsed = True
            return parent

        # No node inside the tree contains all the collapsed nodes
        # Create a fictional node whose children are the collapsed nodes
        try:
            node = Tree()
        except:
            from ... import Tree # avoid circular import
            node = Tree()

        node.is_collapsed = True
        node.is_initialized = False
        node._children = self.collapsed  # add avoiding parent override
        _, _, dx_min, _, dy = self.outline
        node.dist = 0 
        node.size = Size(0, dy)

        return node

    def is_fully_collapsed(self, collapsed_node):
        """Returns true if collapsed_node is utterly collapsed,
        i.e. has no branch width"""
        x, y, *_ = self.outline
        is_manually_collapsed = collapsed_node in self.collapsed
        box_node = make_box((x, y), self.node_size(collapsed_node))

        return is_manually_collapsed or self.is_small(box_node)

    def get_active_children(self):
        hits = sum(1 for node in self.collapsed if node in self.active.results)
        hits += sum(self.active.parents.get(node, 0) for node in self.collapsed)
        return hits

    def get_selected_children(self):
        selected_children = []
        for text,(results, parents) in self.selected.items():
            hits = sum(1 for node in self.collapsed if node in results)
            hits += sum(parents.get(node, 0) for node in self.collapsed)
            if hits:
                selected_children.append((text, hits))
        return selected_children


    # These are the 2 functions that the user overloads to choose what to draw
    # when representing a node and a group of collapsed nodes:

    def draw_node(self, node, point, bdx, bdy, bdy0, bdy1, active_children=0, selected_children=[]):
        "Yield graphic elements to draw the contents of the node"
        # bdx: branch dx (width)
        # bdy: branch dy (height)
        # bdy0: fist child branch dy (height)
        # bdy1: last child branch dy (height)
        # selected_children: list of selected nodes (under this node if collapsed or
        #              this node if not collapsed) (to be tagged in front end)
        yield from []  # only drawn if the node's content is visible

    def draw_collapsed(self, collapsed_node, active_children=0, selected_children=[]):
        "Yield graphic elements to draw the list of nodes in self.collapsed"
        # selected_children: list of selected nodes under this node
        yield from []  # they are always drawn (only visible nodes can collapse)
        # Uses self.collapsed and self.outline to extract and place info.



class DrawerRect(Drawer):
    "Minimal functional drawer for a rectangular representation"

    TYPE = 'rect'

    def in_viewport(self, box, pos=None):
        if not self.viewport:
            return True

        if self.panel == 0 and pos != 'aligned':
            return intersects_box(self.viewport, box)
        else:
            return intersects_segment(get_ys(self.viewport), get_ys(box))

    def node_size(self, node):
        "Return the size of a node (its content and its children)"
        return Size(node.size[0], node.size[1])

    def content_size(self, node):
        "Return the size of the node's content"
        return Size(abs(node.dist), node.size[1])

    def children_size(self, node):
        "Return the size of the node's children"
        return Size(node.size[0] - abs(node.dist), node.size[1])

    def is_small(self, box):
        zx, zy, _ = self.zoom
        return box.dy * zy < self.COLLAPSE_SIZE

    def get_box(self, element):
        zx, zy, za = self.zoom
        if self.panel == 0:
            zoom = (zx, zy)
        else:
            zoom = (za, zy)
        return get_rect(element, zoom)

    def draw_lengthline(self, p1, p2, parent_of, style):
        "Yield a line representing a length"
        line = draw_line(p1, p2, 'lengthline', parent_of, style)
        if not self.viewport or intersects_box(self.viewport, get_rect(line)):
            yield line

    def draw_childrenline(self, p1, p2, style):
        "Yield a line spanning children that starts at p1 and ends at p2"
        line = draw_line(p1, p2, 'childrenline', style=style)
        if not self.viewport or intersects_box(self.viewport, get_rect(line)):
            yield line

    def draw_nodedot(self, center, max_size, style):
        "Yield circle or square on node based on node.sm_style"
        size = min(max_size, style['size'])
        if size > 0:
            fill = style['fill']
            nodedot_style={'fill':fill}
            if style['shape'] == 'circle':
                yield draw_circle(center, radius=size, 
                        circle_type='nodedot', style=nodedot_style)
            elif style['shape'] == 'square':
                x, y = center
                zx, zy, _ = self.zoom
                dx, dy = 2 * size / zx, 2 * size / zy
                box = (x - dx/2, y - dy/2, dx, dy)
                yield draw_rect(box, rect_type='nodedot', style=nodedot_style)

    def draw_nodebox(self, node, node_id, box, searched_by, style=None):
        yield draw_nodebox(box, node.name, node.props,
                node_id, searched_by, style)

    def draw_collapsed(self, collapsed_node, active_children=0, selected_children=[]):
        # Draw line to farthest leaf under collapsed node
        x, y, dx_min, dx_max, dy = self.outline

        p1 = (x, y + dy / 2)
        p2 = (x + dx_max, y + dy / 2)

        yield draw_line(p1, p2, 'lengthline')


class DrawerCirc(Drawer):
    "Minimal functional drawer for a circular representation"

    TYPE = 'circ'

    def __init__(self, tree, viewport=None, panel=0, zoom=(1, 1),
                 limits=None, collapsed_ids=None, active=None,
                 selected=None, searches=None,
                 tree_style=None):
        super().__init__(tree, viewport, panel, zoom,
                         limits, collapsed_ids, active, selected, searches, tree_style)

        assert self.zoom[0] == self.zoom[1], 'zoom must be equal in x and y'

        if not limits:
            self.ymin, self.ymax = -pi, pi

        self.dy2da = (self.ymax - self.ymin) / self.tree.size[1]

    def in_viewport(self, box, pos=None):
        if not self.viewport:
            return intersects_segment((-pi, +pi), get_ys(box))

        if self.panel == 0 and pos != 'aligned':
            return (intersects_box(self.viewport, circumrect(box)) and
                    intersects_segment((-pi, +pi), get_ys(box)))
        else:
            return intersects_angles(self.viewport, box)

    def flush_outline(self, minimum_dr=0):
        "Return box outlining the collapsed nodes"
        r, a, dr, da = super().flush_outline(minimum_dr)
        a1, a2 = clip_angles(a, a + da)
        return Box(r, a1, dr, a2 - a1)

    def node_size(self, node):
        "Return the size of a node (its content and its children)"
        return Size(node.size[0], node.size[1] * self.dy2da)

    def content_size(self, node):
        "Return the size of the node's content"
        return Size(abs(node.dist), node.size[1] * self.dy2da)

    def children_size(self, node):
        "Return the size of the node's children"
        return Size(node.size[0] - abs(node.dist), node.size[1] * self.dy2da)

    def is_small(self, box):
        z = self.zoom[0]  # zx == zy in this drawer
        r, a, dr, da = box
        return (r + dr) * da * z < self.COLLAPSE_SIZE

    def get_box(self, element):
        return get_asec(element, self.zoom)

    def draw_lengthline(self, p1, p2, parent_of, style):
        "Yield a line representing a length"
        if -pi <= p1[1] < pi:  # NOTE: the angles p1[1] and p2[1] are equal
            yield draw_line(cartesian(p1), cartesian(p2),
                            'lengthline', parent_of, style)

    def draw_childrenline(self, p1, p2, style):
        "Yield an arc spanning children that starts at p1 and ends at p2"
        (r1, a1), (r2, a2) = p1, p2
        a1, a2 = clip_angles(a1, a2)
        if a1 < a2:
            is_large = a2 - a1 > pi
            yield draw_arc(cartesian((r1, a1)), cartesian((r2, a2)), 
                           is_large, 'childrenline', style=style)

    def draw_nodedot(self, center, max_size, style):
        r, a = center
        size = min(max_size, style['size'])
        if -pi < a < pi and size > 0:
            fill = style['fill']
            nodedot_style={'fill':fill}
            if style['shape'] == 'circle':
                yield draw_circle(center, radius=size,
                          circle_type='nodedot', style=nodedot_style)
            elif style['shape'] == 'square':
                z = self.zoom[0] # same zoom in x and y
                dr, da = 2 * size / z, 2 * size / (z * r)
                box = Box(r - dr / 2, a - da / 2, dr, da)
                yield draw_rect(box, rect_type='nodedot', style=nodedot_style)

    def draw_nodebox(self, node, node_id, box, searched_by, style=None):
        r, a, dr, da = box
        a1, a2 = clip_angles(a, a + da)
        if a1 < a2:
            yield draw_nodebox(Box(r, a1, dr, a2 - a1),
                       node.name, node.props, node_id, searched_by, style)

    def draw_collapsed(self, collapsed_node, active_children=0, selected_children=[]):
        # Draw line to farthest leaf under collapsed node
        r, a, _, dr_max, da = self.outline

        p1 = (r, a + da / 2)
        p2 = (r + dr_max, a + da / 2)

        yield draw_line(cartesian(p1), cartesian(p2), 'lengthline')




# The actual drawers.

class DrawerRectFaces(DrawerRect):

    def draw_node(self, node, point, bdx, bdy, bdy0, bdy1, active_children=0, selected_children=[]):
        size = self.content_size(node)
        # Space available for branch-right Face position
        dx_to_closest_child = min(child.dist for child in node.children)\
                if not node.is_leaf() else node.dist
        zx, zy, za = self.zoom

        def it_fits(box, pos):
            z = za if pos == 'aligned' else zx
            _, _, dx, dy = box
            return dx * z > self.MIN_SIZE\
                    and dy * zy > self.MIN_SIZE\
                    and self.in_viewport(box, pos)

        def draw_face(face, pos, row, n_row, n_col, dx_before, dy_before):
            if face.get_content():
                box = face.compute_bounding_box(self, point, size, 
                            dx_to_closest_child,
                            bdx, bdy, bdy0, bdy1,
                            pos, row, n_row, n_col,
                            dx_before, dy_before)
                if (it_fits(box, pos) and face.fits()) or face.always_drawn:
                    yield from face.draw(self)

        def draw_faces_at_pos(node, pos):
            if node.is_collapsed and not node.is_leaf():
                node_faces = node.collapsed_faces
            else:
                node_faces = node.faces
                
            faces = dict(getattr(node_faces, pos, {}))
            n_col = max(faces.keys(), default = -1) + 1

            z = za if pos == 'aligned' else zx

            # Add SelectedFace for each search this node is a result of
            if pos == self.tree_style.selected_face_pos and len(selected_children):
                faces[n_col] = [ self.tree_style.selected_face(s, text=v) for s,v in selected_children ]
                n_col += 1

            if pos == self.tree_style.active_face_pos and active_children > 0:
                faces[n_col] = [ self.tree_style.active_face("active", text=active_children) ]
                n_col += 1

            dx_before = 0
            for col, face_list in sorted(faces.items()):
                if pos == 'aligned'\
                            and self.tree_style.aligned_grid\
                            and self.NPANELS > 1\
                            and self.panel > 0\
                            and col > 0:
                    # Avoid changing-size error when zooming very quickly
                    dxs = list(self.tree_style.aligned_grid_dxs.items())
                    dx_before = sum(v for k, v in dxs if k < col and k >= 0)
                dx_max = 0
                dy_before = 0
                n_row = len(face_list)
                for row, face in enumerate(face_list):
                    face.node = node
                    drawn_face = list(draw_face(face, pos, row, n_row, n_col,
                            dx_before, dy_before))
                    if drawn_face:
                        _, _, dx, dy = face.get_box()
                        hz_padding = 2 * face.padding_x / z
                        vt_padding = 2 * face.padding_y / zy
                        dx_max = max(dx_max, (dx or 0) + hz_padding)
                        dy_before += dy + vt_padding
                        yield from drawn_face

                # Update dx_before
                if pos == 'aligned'\
                        and self.tree_style.aligned_grid\
                        and self.NPANELS > 1:
                    dx_grid = self.tree_style.aligned_grid_dxs[col]
                    if self.panel == 0:
                        # Compute aligned grid
                        dx_grid = max(dx_grid, dx_max)
                        self.tree_style.aligned_grid_dxs[col] = dx_grid
                    else:
                        dx_before += dx_grid
                else:
                    dx_before += dx_max

        if not node.is_initialized:
            node.is_initialized = True
            node.faces = get_FaceAreas()
            node.collapsed_faces = get_FaceAreas()
            for layout in self.layouts:
                layout.set_node_style(node)

        

        # Render Faces in different panels
        if self.NPANELS > 1:
            if self.panel == 0:
                for pos in FACE_POSITIONS[:3]:
                    yield from draw_faces_at_pos(node, pos)
                # Only run function to compute aligned grid
                if self.tree_style.aligned_grid: 
                    deque(draw_faces_at_pos(node, 'aligned'))
            elif self.panel == 1:
                yield from draw_faces_at_pos(node, 'aligned')
        else:
            for pos in FACE_POSITIONS:
                yield from draw_faces_at_pos(node, pos)

    def draw_collapsed(self, collapsed_node, active_children=0, selected_children=[]):
        x, y, dx_min, dx_max, dy = self.outline

        if self.is_fully_collapsed(collapsed_node):
            bdx = 0
        else:
            x = x - collapsed_node.dist
            bdx = collapsed_node.dist

        x = x if self.panel == 0 else self.xmin

        yield from self.draw_node(collapsed_node, 
                (x, y), bdx, dy/2, 0, dy, active_children, selected_children)


class DrawerCircFaces(DrawerCirc):

    def draw_node(self, node, point, bdr, bda, bda0, bda1, active_children=0, selected_children=[]):
        size = self.content_size(node)
        # Space available for branch-right Face position
        dr_to_closest_child = min(child.dist for child in node.children)\
                if not (node.is_leaf() or node.is_collapsed) else node.dist
        z = self.zoom[0]  # zx == zy
            
        def it_fits(box, pos):
            r, a, dr, da = box
            return r > 0 \
                    and dr * z > self.MIN_SIZE\
                    and (r + dr) * da * z > self.MIN_SIZE\
                    and self.in_viewport(box, pos)

        def draw_face(face, pos, row, n_row, n_col, dr_before, da_before):
            if face.get_content():
                box = face.compute_bounding_box(self, point, size,
                        dr_to_closest_child,
                        bdr, bda, bda0, bda1,
                        pos, row, n_row, n_col,
                        dr_before, da_before)
                if (it_fits(box, pos) and face.fits()) or face.always_drawn:
                    yield from face.draw(self)

        def draw_faces_at_pos(node, pos):
            if node.is_collapsed and not node.is_leaf():
                node_faces = node.collapsed_faces
            else:
                node_faces = node.faces
                
            faces = dict(getattr(node_faces, pos, {}))
            n_col = len(faces.keys())

            # Add SelectedFace for each search this node is a result of
            if pos == self.tree_style.selected_face_pos and len(selected_children):
                faces[n_col] = [ self.tree_style.selected_face(s) for s in selected_children ]
                n_col += 1

            if pos == self.tree_style.active_face_pos and active_children > 0:
                faces[n_col] = [ self.tree_style.active_face("active", text=active_children) ]
                n_col += 1

            # Avoid drawing faces very close to center
            if pos.startswith('branch-') and abs(point[0]) < 1e-5:
                n_col += 1
                dr_before = .7 * size[0] / n_col
            else:
                dr_before = 0

            for col, face_list in sorted(faces.items()):
                if pos == 'aligned'\
                            and self.tree_style.aligned_grid\
                            and self.NPANELS > 1:
                    # Avoid changing-size error when zooming very quickly
                    drs = list(self.tree_style.aligned_grid_dxs.items())
                    dr_before = sum(v for k, v in drs if k < col)
                dr_max = 0
                da_before = 0
                n_row = len(face_list)
                for row, face in enumerate(face_list):
                    face.node = node
                    drawn_face = list(draw_face(face, pos, row, n_row, n_col,
                            dr_before, da_before))
                    if drawn_face:
                        r, a, dr, da = face.get_box()
                        hz_padding = 2 * face.padding_x / z
                        vt_padding = 2 * face.padding_y / (z * (r or 1e-10))
                        dr_max = max(dr_max, dr + hz_padding)
                        da_before = da + vt_padding
                        yield from drawn_face
                
                # Update dr_before
                if pos == 'aligned'\
                        and self.tree_style.aligned_grid\
                        and self.NPANELS > 1:
                    dr_grid = self.tree_style.aligned_grid_dxs[col]
                    if self.panel == 0:
                        # Compute aligned grid
                        dr_grid = max(dr_grid, dr_max)
                        self.tree_style.aligned_grid_dxs[col] = dr_grid
                    else:
                        dr_before += dr_grid
                else:
                    dr_before += dr_max

        if not node.is_initialized:
            node.is_initialized = True
            for layout in self.layouts:
                layout.set_node_style(node)

        # Render Faces in different panels
        if self.NPANELS > 1:
            if self.panel == 0:
                for pos in FACE_POSITIONS[:3]:
                    yield from draw_faces_at_pos(node, pos)
                # Only run function to compute aligned grid
                if self.tree_style.aligned_grid: 
                    deque(draw_faces_at_pos(node, 'aligned'))
            elif self.panel == 1:
                yield from draw_faces_at_pos(node, 'aligned')
        else:
            for pos in FACE_POSITIONS:
                yield from draw_faces_at_pos(node, pos)

    def draw_collapsed(self, collapsed_node, active_children=0, selected_children=[]):
        r, a, dr_min, dr_max, da = self.outline

        if self.is_fully_collapsed(collapsed_node):
            bdr = 0
        else:
            r = r - collapsed_node.dist
            bdr = collapsed_node.dist

        r = r if self.panel == 0 else self.xmin

        yield from self.draw_node(collapsed_node, 
                (r, a), bdr, da/2, 0, da, active_children, selected_children)


class DrawerAlignRectFaces(DrawerRectFaces):
    NPANELS = 4


class DrawerAlignCircFaces(DrawerCircFaces):
    NPANELS = 2


def get_drawers():
    return [ DrawerRect, DrawerCirc, 
            DrawerRectFaces, DrawerCircFaces,
            DrawerAlignRectFaces, DrawerAlignCircFaces, ]


# Box-related functions.

def make_box(point, size):
    x, y = point
    dx, dy = size
    return Box(x, y, dx, dy)

def get_xs(box):
    x, _, dx, _ = box
    return x, x + dx

def get_ys(box):
    _, y, _, dy = box
    return y, y + dy


def get_rect(element, zoom=(0, 0)):
    "Return the rectangle that contains the given graphic element"
    eid = element[0]
    if eid in ['nodebox', 'rect', 'array', 'text', 'triangle', 'html']:
        return element[1]
    elif eid == 'outline':
        x, y, dx_min, dx_max, dy = element[1]
        return Box(x, y, dx_max, dy)
    elif eid.startswith('pixi-'):
        x, y, dx, dy = element[1]
        return Box(x, y, dx, dy)
    elif eid == 'rhombus':
        points = element[1]
        x = points[3][0]
        y = points[0][1]
        dx = points[2][0] - x
        dy = points[2][0] - y
        return  Box(x, y, dx, dy)
    elif eid == 'polygon':
        min_x = min(p[0] for p in element[1])
        max_x = max(p[0] for p in element[1])
        min_y = min(p[1] for p in element[1])
        max_y = max(p[1] for p in element[1])
        return Box(min_x, min_y, max_x - min_x, max_y - min_y)
    elif eid in ['line', 'arc']:  # not a great approximation for an arc...
        (x1, y1), (x2, y2) = element[1], element[2]
        return Box(min(x1, x2), min(y1, y2), abs(x2 - x1), abs(y2 - y1))
    elif eid == 'circle':
        (x, y), r = element[1], element[2]
        zx, zy = zoom
        rx, ry = r / zx, r / zy
        return Box(x - rx, y - ry, 2 * rx, 2 * ry)
    elif eid == 'ellipse':
        (x, y), rx, ry = element[1:4]
        zx, zy = zoom
        rx, ry = rx / zx, ry / zy
        rx, ry = 0, 0
        return Box(x - rx, y - ry, 2 * rx, 2 * ry)
    elif eid == 'slice':
        (x, y), r = element[1][0], element[1][1]
        zx, zy = zoom
        rx, ry = r / zx, r / zy
        return Box(x - rx, y - ry, 2 * rx, 2 * ry)
    else:
        raise ValueError(f'unrecognized element: {element!r}')


def get_asec(element, zoom=(0, 0)):
    "Return the annular sector that contains the given graphic element"
    eid = element[0]
    if eid in ['nodebox', 'rect', 'array', 'text', 'triangle', 'html']:
        return element[1]
    elif eid == 'outline':
        r, a, dr_min, dr_max, da = element[1]
        return Box(r, a, dr_max, da)
    elif eid.startswith('pixi-'):
        x, y, dx, dy = element[1]
        return Box(x, y, dx, dy)
    elif eid == 'rhombus':
        points = element[1]
        r = points[3][0]
        a = points[0][1]
        dr = points[2][0] - r
        da = points[2][0] - a
        return Box(r, a, dr , da)
    elif eid == 'polygon':
        min_x = min(p[0] for p in element[1])
        max_x = max(p[0] for p in element[1])
        min_y = min(p[1] for p in element[1])
        max_y = max(p[1] for p in element[1])
        return Box(min_x, min_y, max_x - min_x, max_y - min_y)
    elif eid in ['line', 'arc']:
        (x1, y1), (x2, y2) = element[1], element[2]
        rect = Box(min(x1, x2), min(y1, y2), abs(x2 - x1), abs(y2 - y1))
        return circumasec(rect)
    elif eid == 'circle':
        z = zoom[0]
        (x, y), r = cartesian(element[1]), element[2] / z
        rect = Box(x - r, y - r, 2 * r, 2 * r)
        return circumasec(rect)
    elif eid == 'ellipse':
        x, y = cartesian(element[1])
        z = zoom[0]
        rx, ry = element[2] / z, element[3] / z
        rect = Box(x - rx, y - ry, 2 * rx, 2 * ry)
        return circumasec(rect)
    elif eid == 'slice':
        z = zoom[0]
        (x, y), r = cartesian(element[1][0]), element[1][1] / z
        rect = Box(x - r, y - r, 2 * r, 2 * r)
        return circumasec(rect)
    else:
        raise ValueError(f'unrecognized element: {element!r}')


def drawn_size(elements, get_box, min_x=None):
    "Return the size of a box containing all the elements"
    # The type of size will depend on the kind of boxes that are returned by
    # get_box() for the elements. It is width and height for boxes that are
    # rectangles, and dr and da for boxes that are annular sectors.

    if not elements:
        return Size(0, 0)

    x, y, dx, dy = get_box(elements[0])
    x_min, x_max = x, x + dx
    y_min, y_max = y, y + dy

    for element in elements[1:]:
        x, y, dx, dy = get_box(element)
        x_min, x_max = min(x_min, x), max(x_max, x + dx)
        y_min, y_max = min(y_min, y), max(y_max, y + dy)

    # Constrains x_min
    # Necessary for collapsed nodes with branch-top/bottom faces
    if min_x:
        x_min = max(x_min, min_x)

    return Size(x_max - x_min, y_max - y_min)


def intersects_box(b1, b2):
    "Return True if the boxes b1 and b2 (of the same kind) intersect"
    return (intersects_segment(get_xs(b1), get_xs(b2)) and
            intersects_segment(get_ys(b1), get_ys(b2)))


def intersects_segment(s1, s2):
    "Return True if the segments s1 and s2 intersect"
    s1min, s1max = s1
    s2min, s2max = s2
    return s1min <= s2max and s2min <= s1max


def intersects_angles(rect, asec):
    "Return True if any part of rect is contained within the angles of the asec"
    return any(intersects_segment(get_ys(circumasec(r)), get_ys(asec))
                   for r in split_thru_negative_xaxis(rect))
    # We divide rect in two if it passes thru the -x axis, because then its
    # circumbscribing asec goes from -pi to +pi and (wrongly) always intersects.


def split_thru_negative_xaxis(rect):
    "Return a list of rectangles resulting from cutting the given one"
    x, y, dx, dy = rect
    if x >= 0 or y > 0 or y + dy < 0:
        return [rect]
    else:
        EPSILON = 1e-8
        return [Box(x, y, dx, -y-EPSILON), Box(x, EPSILON, dx, dy + y)]


def stack(sbox, box):
    "Return the sbox resulting from stacking the given sbox and box"
    if not sbox:
        x, y, dx, dy = box
        return SBox(x, y, dx, dx, dy)
    else:
        x, y, dx_min, dx_max, dy = sbox
        _, _, dx_box, dy_box = box
        return SBox(x, y, min(dx_min, dx_box), max(dx_max, dx_box), dy + dy_box)


def circumrect(asec):
    "Return the rectangle that circumscribes the given annular sector"
    if asec is None:
        return None

    rmin, amin, dr, da = asec
    rmax, amax = rmin + dr, amin + da

    amin, amax = clip_angles(amin, amax)

    points = [(rmin, amin), (rmin, amax), (rmax, amin), (rmax, amax)]
    xs = [r * cos(a) for r,a in points]
    ys = [r * sin(a) for r,a in points]
    xmin, ymin = min(xs), min(ys)
    xmax, ymax = max(xs), max(ys)

    if amin < -pi/2 < amax:  # asec traverses the -y axis
        ymin = -rmax
    if amin < 0 < amax:  # asec traverses the +x axis
        xmax = rmax
    if amin < pi/2 < amax:  # asec traverses the +y axis
        ymax = rmax
    # NOTE: the annular sectors we consider never traverse the -x axis.

    return Box(xmin, ymin, xmax - xmin, ymax - ymin)


def circumasec(rect):
    "Return the annular sector that circumscribes the given rectangle"
    if rect is None:
        return None
    x, y, dx, dy = rect
    points = [(x, y), (x, y+dy), (x+dx, y), (x+dx, y+dy)]
    radius2 = [x*x + y*y for x,y in points]
    if x <= 0 and x+dx >= 0 and y <= 0 and y+dy >= 0:
        return Box(0, -pi, sqrt(max(radius2)), 2*pi)
    else:
        angles = [atan2(y, x) for x,y in points]
        rmin, amin = sqrt(min(radius2)), min(angles)
        return Box(rmin, amin, sqrt(max(radius2)) - rmin, max(angles) - amin)<|MERGE_RESOLUTION|>--- conflicted
+++ resolved
@@ -253,14 +253,6 @@
             
             yield from self.draw_nodedot((x + dx, y + bdy),
                     dy * self.zoom[1], nodedot_style)
-
-<<<<<<< HEAD
-            # nresults = len(parent_of)
-            # n += (1 if node_style['size') > 0 else 0)
-            # for idx, text in enumerate(parent_of):
-                # yield 
-=======
->>>>>>> df2dab85
 
     def draw_aligned_headers(self):
         # Draw aligned panel headers
