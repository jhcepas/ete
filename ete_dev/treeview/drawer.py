--- conflicted
+++ resolved
@@ -52,14 +52,9 @@
     tree_item.setParentItem(scene.master_item)
     scene.addItem(scene.master_item)
     mainapp = _GUI(scene)
-<<<<<<< HEAD
-    #print mainapp.scene.sceneRect().size()
-    #print mainapp.maximumSize()
-=======
     if win_name:
         mainapp.setObjectName(win_name)
         
->>>>>>> 694e71da
     mainapp.show()
     mainapp.on_actionFit2tree_triggered()
     # Restore Ctrl-C behavior
