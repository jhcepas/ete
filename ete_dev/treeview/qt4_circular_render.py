--- conflicted
+++ resolved
@@ -1,15 +1,9 @@
 import math
 import colorsys
 from PyQt4 import QtCore, QtGui
-<<<<<<< HEAD
-from main import _leaf
-
-import time
-=======
 from main import _leaf, tracktime
-from qt4_gui import _NodeActions
-from collections import deque
->>>>>>> 7e801583
+from node_gui_actions import _NodeActions
+
 
 class _LineItem(QtGui.QGraphicsLineItem):
     def paint(self, painter, option, widget):
@@ -202,6 +196,7 @@
 
 
         if hasattr(item, "content"):
+
             # If applies, it sets the length of the extra branch length
             if item.extra_branch_line:
                 xtra =  item.extra_branch_line.line().dx()
@@ -217,6 +212,7 @@
             if xoffset:
                 for i in item.movable_items:
                     i.moveBy(xoffset, 0)
+                
             
     n2i[root_node].max_r = max_r
     print "MAX R", max_r
@@ -228,8 +224,10 @@
     item.full_start = last_rotation - (rot_step / 2)
     item.full_end = last_rotation + (rot_step / 2)
     item.angle_span = rot_step
+    #item.center = item.nodeRegion.height() / 2
     item.effective_height = get_effective_height(node, n2i, n2f)
     item.center = item.effective_height/2
+    #item.setParentItem(n2i[node.up])
 
 def init_circular_node_item(node, n2i, n2f):
     item = n2i[node]
@@ -253,11 +251,6 @@
     
     item.effective_height = get_effective_height(node, n2i, n2f)
     item.center = item.effective_height/2
-<<<<<<< HEAD
-    #if node.up:
-    #    item.setParentItem(n2i[node.up])
-=======
->>>>>>> 7e801583
 
 def get_effective_height(n, n2i, n2f):
     """Returns the height needed to calculated the adjustment
@@ -273,34 +266,6 @@
     fullR = n2i[n].fullRegion
     center = fullR.height()/2
     return max(up_h, down_h)*2
-<<<<<<< HEAD
-
-def get_optimal_tree_width(root_node, n2f, img, rot_step):
-    most_distant = 0
-    for lf in root_node.iter_leaves():
-        _n = lf
-        max_he = 0
-        while _n.up:
-            max_he = max([n2f[_n]["branch-right"].h,
-                     n2f[_n]["aligned"].h,
-                     _n.img_style["size"],
-                     sum([n2f[_n]["branch-top"].h,
-                         n2f[_n]["branch-bottom"].h,
-                         _n.img_style["hz_line_width"]]),
-                     max_he]
-                     )
-            _n = _n.up
-     
-        angle = (rot_step * math.pi)/180 # converts to radians
-        rad = (max_he/2.0) / math.tan(angle/2)
-        most_distant = max(most_distant, rad)
-    fnode, dist = root_node.get_closest_leaf(topology_only=\
-                                             img.force_topology)
-    return most_distant
-
-
-    
-=======
     
 @tracktime
 def calculate_optimal_scale(root_node, n2i, rot_step, img):
@@ -379,5 +344,4 @@
     #    a = n2sumdist[node] * best_scale + n2sumwidth.get(node) 
     #    b = h/2
     #    item.radius = math.sqrt(a**2 + b**2)
-    return best_scale
->>>>>>> 7e801583
+    return best_scale