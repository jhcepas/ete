--- conflicted
+++ resolved
@@ -163,14 +163,12 @@
 
 def test_merged_id():
     ncbi = NCBITaxa(dbfile=DATABASE_PATH)
-
     t1 = ncbi.get_lineage(649756)
-<<<<<<< HEAD
     self.assertEqual(t1, [1, 131567, 2, 1783272, 1239, 186801, 3085636, 186803, 207244, 649756])
     t2 = ncbi.get_lineage("649756")
     self.assertEqual(t2, [1, 131567, 2, 1783272, 1239, 186801, 3085636, 186803, 207244, 649756])
   
-  def test_ignore_unclassified(self):
+def test_ignore_unclassified():
     # normal case
     tree = PhyloTree('((9606, 9598), 10090);')
     tree.annotate_ncbi_taxa(taxid_attr='name', ignore_unclassified=False)
@@ -190,9 +188,9 @@
     self.assertEqual(tree.common_ancestor(['9606', 'sample1']).props.get("sci_name"), 'Homo sapiens')
     self.assertEqual(tree.common_ancestor(['9606', 'sample1']).props.get("rank"), 'species')
     self.assertEqual(tree.common_ancestor(['9606', '10090']).props.get("sci_name"), 'Euarchontoglires')
-=======
+
+    t1 = ncbi.get_lineage(649756)
     assert t1 == [1, 131567, 2, 1783272, 1239, 186801, 3085636, 186803, 207244, 649756]
->>>>>>> 2fabb2e7
 
     t2 = ncbi.get_lineage('649756')
     assert t2 == [1, 131567, 2, 1783272, 1239, 186801, 3085636, 186803, 207244, 649756]