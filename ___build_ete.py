--- conflicted
+++ resolved
@@ -15,11 +15,6 @@
                       action="store_true", \
                       help="Runs all unitests before building package")
 
-<<<<<<< HEAD
-parser.add_option("-d", "--nodoc", dest="nodoc", \
-                      action="store_true", \
-                      help="Skip processing documentation files")
-=======
 parser.add_option("-d", "--doc", dest="doc", \
                       action="store_true", \
                       help="Process documentation files")
@@ -27,7 +22,6 @@
 parser.add_option("-x", "--lyx", dest="lyx", \
                       action="store_true", \
                       help="Process lyx based tutorial")
->>>>>>> 074ba433
 
 parser.add_option("-v", "--verbose", dest="verbose", \
                       action="store_true", \
@@ -162,26 +156,20 @@
 
 
 
-# Correct imports. I use ete_dev for development, but ete2 is the
+# Correct imports. I use ete_test for development, but ete2 is the
 # correct name for stable releases. First I install the module using a
 # different name just to test it
 print "*** Fixing imports..."
-_ex('find %s -name \'*.py\'| xargs perl -e "s/from ete_dev/from ete2_test/g" -p -i' %\
+_ex('find %s -name \'*.py\'| xargs perl -e "s/from ete_test/from ete2_test/g" -p -i' %\
               (RELEASE_PATH) )
 
 _ex('mv %s %s/ete2_test' %(RELEASE_MODULE_PATH, RELEASE_PATH))
 _ex('cd %s; python setup.py build --build-lib=build/lib' %(RELEASE_PATH))
 
 if options.unitest:
-<<<<<<< HEAD
-    print 'export PYTHONPATH="%s/build/lib/"; python %s/unittest/test_all.py' %\
-            (RELEASE_PATH, RELEASE_PATH)
-    _ex('export PYTHONPATH="%s/build/lib/"; python %s/unittest/test_all.py' %\
-=======
     print 'export PYTHONPATH="%s/build/lib/"; python %s/test/test_all.py' %\
             (RELEASE_PATH, RELEASE_PATH)
     _ex('export PYTHONPATH="%s/build/lib/"; python %s/test/test_all.py' %\
->>>>>>> 074ba433
             (RELEASE_PATH, RELEASE_PATH))
 
 if options.test_examples:
@@ -201,20 +189,6 @@
 _ex('mv %s/ete2_test %s' %(RELEASE_PATH, RELEASE_MODULE_PATH))
 _ex('find %s -name \'*.py\'| xargs perl -e "s/from ete2_test/from %s/g" -p -i' %\
               (RELEASE_PATH, MODULE_NAME) )
-<<<<<<< HEAD
-_ex('cd %s; python setup.py build --build-lib=build/lib' %(RELEASE_PATH))
-
-# Generate reference guide
-if not options.nodoc:
-    print "*** Creating reference guide"
-    _ex('export PYTHONPATH="%s/build/lib/"; epydoc %s -n %s --exclude PyQt4  --inheritance grouped --name ete2 -o %s/doc/%s_html' %\
-                  (RELEASE_PATH, RELEASE_MODULE_PATH, RELEASE_NAME, RELEASE_PATH, RELEASE_NAME))
-    _ex('export PYTHONPATH="%s/build/lib/"; epydoc %s -n %s  --exclude PyQt4 --pdf  --name ete2 -o %s/doc/latex_guide' %\
-                  (RELEASE_PATH, RELEASE_MODULE_PATH, RELEASE_NAME, RELEASE_PATH))
-    _ex("cp %s/doc/latex_guide/api.pdf %s/doc/%s.pdf " %\
-                  (RELEASE_PATH, RELEASE_PATH, RELEASE_NAME))
-
-=======
 _ex('cd %s; python setup.py build' %(RELEASE_PATH))
 
 # Generate reference guide
@@ -229,7 +203,6 @@
     #              (RELEASE_PATH, RELEASE_PATH, RELEASE_NAME))
 
 if options.lyx:
->>>>>>> 074ba433
     print "*** Generating tutorial PDF..."
     _ex("cd %s/doc/tutorial/; lyx ete_tutorial.lyx -e pdf2" %\
              (RELEASE_PATH) )
@@ -257,17 +230,6 @@
 _ex('rm %s/___* -r' %(RELEASE_PATH))
 
 # Creates tar ball
-<<<<<<< HEAD
-print "Creating tar gz.."
-_ex('cd %s/..; tar -zcf %s.tar.gz %s/' %\
-        (RELEASE_PATH, RELEASE_NAME, RELEASE_NAME))
-
-release= ask("Copy release to main server?", ["y","n"])
-if release=="y":
-    print "Copying release..."
-    _ex("scp %s/%s.tar.gz %s" %\
-            (RELEASES_BASE_PATH, RELEASE_NAME, SERVER+":"+SERVER_RELEASES_PATH))
-=======
 # print "Creating tar gz.."
 # _ex('cd %s/..; tar -zcf %s.tar.gz %s/' %\
 #        (RELEASE_PATH, RELEASE_NAME, RELEASE_NAME))
@@ -279,7 +241,6 @@
     print "Copying release to ete server..."
     _ex("scp %s/dist/%s.tar.gz %s" %\
             (RELEASE_PATH, RELEASE_NAME, SERVER+":"+SERVER_RELEASES_PATH))
->>>>>>> 074ba433
     print "Updating releases table..."
     _ex("ssh %s 'cd %s; sh update_downloads.sh'" %(SERVER, SERVER_RELEASES_PATH))
  
@@ -287,8 +248,6 @@
 if options.doc:
     copydoc= ask("Update documentation?", ["y","n"])
     if copydoc=="y":
-<<<<<<< HEAD
-=======
         #print "Copying guide PDF..."
         #_ex("scp %s/doc/%s.pdf %s/ete_guide.pdf" %\
         #        (RELEASE_PATH, RELEASE_NAME,  SERVER+":"+SERVER_DOC_PATH))
@@ -298,23 +257,12 @@
 if options.lyx:
     copytuto= ask("Update tutorial?", ["y","n"])
     if copytuto=="y":
->>>>>>> 074ba433
         print "Copying tutorial..."
         _ex("scp %s/doc/%s_tutorial.pdf %s/ete_tutorial.pdf" %\
                 (RELEASE_PATH, RELEASE_NAME,  SERVER+":"+SERVER_DOC_PATH))
         print "Copying tutorial examples..."
         _ex("scp %s/doc/%s_tutorial_examples.tar.gz %s/ete_tutorial_examples.tar.gz" %(RELEASE_PATH, RELEASE_NAME, SERVER+":"+SERVER_DOC_PATH))
-<<<<<<< HEAD
-        print "Copying guide PDF..."
-        _ex("scp %s/doc/%s.pdf %s/ete_guide.pdf" %\
-                (RELEASE_PATH, RELEASE_NAME,  SERVER+":"+SERVER_DOC_PATH))
-        print "Copying guide html..."
-        _ex("rsync -r %s/doc/%s_html/ %s/html/" %\
-                (RELEASE_PATH, RELEASE_NAME, SERVER+":"+SERVER_DOC_PATH))
-
-=======
         
->>>>>>> 074ba433
 
 updatemeta= ask("Update metapkg?", ["y","n"])
 if updatemeta=="y":
