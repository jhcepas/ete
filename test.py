--- conflicted
+++ resolved
@@ -1,7 +1,7 @@
 from ete_dev import Tree, faces, TreeImageProperties, NodeStyleDict
 import random
 
-<<<<<<< HEAD
+
 rs1 = faces.TextFace("branch-right1", fsize=20, fgcolor="#009000")
 
 rs1.margin_top = 10
@@ -20,8 +20,7 @@
 
 content = faces.AttrFace("name", fsize=12, fgcolor="#099000")
 image = faces.ImgFace("/home/jhuerta/_Devel/test/doc/tutorial/examples/human.png")
-=======
->>>>>>> 442d917d
+
 def mylayout(node):
     # If node is a leaf, add the nodes name and a its scientific
     # name
